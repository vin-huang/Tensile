--- conflicted
+++ resolved
@@ -83,13 +83,8 @@
 
 @pytest.mark.parametrize("testYamls",         ["quick", "pre_checkin"])
 @pytest.mark.parametrize("mergeFiles",        ["mergeFiles", "noMergeFiles"])
-<<<<<<< HEAD
-@pytest.mark.parametrize("libraryFormat",     ["yaml", "msgpack"])
-@pytest.mark.parametrize("shortNames",        [pytest.param("shortNames", marks=pytest.mark.xfail), "noShortName"])
-=======
 @pytest.mark.parametrize("libraryFormat",     ["yaml", pytest.param("msgpack", marks=pytest.mark.xfail)])
 @pytest.mark.parametrize("shortNames",        ["shortNames", "noShortName"])
->>>>>>> 3fc6b19d
 @pytest.mark.parametrize("legacyComponents",  ["legacyComponents", "noLegacyComponents"])
 def test_integration(useGlobalParameters, builddir, getLogicFileDir,
                      testYamls, mergeFiles, libraryFormat, shortNames, legacyComponents):
