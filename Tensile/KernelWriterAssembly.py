--- conflicted
+++ resolved
@@ -646,8 +646,8 @@
         (9,0,6): {
           "GlobalRead": [ chosen_load_dwordx4, chosen_load_dwordx2,
             chosen_load_dword ],
-          "GlobalWrite": [ flat_store_dwordx4, flat_store_dwordx2,
-            flat_store_dword ],
+          "GlobalWrite": [ chosen_store_dwordx4, chosen_store_dwordx2,
+            chosen_store_dword ],
           "LocalRead": [ ds_read_b128, ds_read2_b64,
             ds_read_b64, ds_read2_b32, ds_read_b32 ],
           "LocalWrite": [ ds_write_b128, ds_write2_b64,
@@ -1628,7 +1628,7 @@
                     bStr = "v[%s+%u]" \
                         % ("vgprValuB_X%u_I%u"%(m,iui), blockB)
                     kStr += "v_mac_f16 %s, %s, %s%s" % (cStr, aStr, bStr, self.endLine) # FIXME op_sel
-              elif self.version == (9,0,0):
+              elif self.version == (9,0,0) or self.version == (9,0,6):
                 if kernel["ProblemType"]["HighPrecisionAccumulate"]:
                   # we treat HighPrecisionAccumulate as expanded packed math
                   b = blockB*2
@@ -1659,34 +1659,6 @@
                   aStr = "v[%s+%u]" \
                       % ("vgprValuA_X%u_I%u"%(m,iui), blockA)
                   bStr = "v[%s+%u]" \
-<<<<<<< HEAD
-                      % ("vgprValuB" if m==0 else "vgprValuBlkB", blockB)
-                  kStr += "v_mac_f16 %s, %s, %s%s" % (cStr, aStr, bStr, self.endLine) # FIXME op_sel
-            elif self.version == (9,0,0) or self.version == (9,0,6):
-              if kernel["ProblemType"]["HighPrecisionAccumulate"]:
-                # we treat HighPrecisionAccumulate as expanded packed math
-                b = blockB*2
-                a = blockA*2
-                cStr = "v[%s+%u*2+%u*%u*2+0*2+0]" % ("vgprValuC", blockA, blockB, kernel["ThreadTile0"]) # *2 b/c of fp32
-                aStr = "v[%s+%u]" \
-                    % ("vgprValuA" if m==0 else "vgprValuBlkA", blockA)
-                bStr = "v[%s+%u]" \
-                    % ("vgprValuB" if m==0 else "vgprValuBlkB", blockB)
-                kStr += "v_mad_mix_f32 %s, %s, %s, %s op_sel:[0,0,0] op_sel_hi:[1,1,0]%s" % (cStr, aStr, bStr, cStr, self.endLine)
-                cStr = "v[%s+%u*2+%u*%u*2+0*2+1]" % ("vgprValuC", blockA, blockB, kernel["ThreadTile0"]) # *2 b/c of fp32
-                kStr += "v_mad_mix_f32 %s, %s, %s, %s op_sel:[1,0,0] op_sel_hi:[1,1,0]%s" % (cStr, aStr, bStr, cStr, self.endLine)
-                cStr = "v[%s+%u*2+%u*%u*2+%u*2+0]" % ("vgprValuC", blockA, blockB, kernel["ThreadTile0"], kernel["ThreadTile0"]/2)
-                kStr += "v_mad_mix_f32 %s, %s, %s, %s op_sel:[0,1,0] op_sel_hi:[1,1,0]%s" % (cStr, aStr, bStr, cStr, self.endLine)
-                cStr = "v[%s+%u*2+%u*%u*2+%u*2+1]" % ("vgprValuC", blockA, blockB, kernel["ThreadTile0"], kernel["ThreadTile0"]/2)
-                kStr += "v_mad_mix_f32 %s, %s, %s, %s op_sel:[1,1,0] op_sel_hi:[1,1,0]%s" % (cStr, aStr, bStr, cStr, self.endLine)
-                """
-                ignore this, not quite correct for mixed precision
-                D.f[31:16] = S0.f[31:16] * S1.f[31:16] + S2.f[31:16]
-                D.f[15:00] = S0.f[15:00] * S1.f[15:00] + S2.f[15:00]
-                C[0] = A[0]*B[0]+D[0]
-                C[1] = A[1]*B[1]+D[1]
-                """
-=======
                       % ("vgprValuB_X%u_I%u"%(m,iui), blockB)
                   kStr += "v_pk_fma_f16 %s, %s, %s, %s op_sel:[0,0,0] op_sel_hi:[1,0,1]%s" % (cStr, aStr, bStr, cStr, self.endLine)
 
@@ -1698,7 +1670,6 @@
                   C[0] = A[0]*B[0]+D[0]
                   C[1] = A[1]*B[1]+D[1]
                   """
->>>>>>> a0f80961
               else:
                 printExit("Half-precision not supported for arch=%u" % self.version )
 
