--- conflicted
+++ resolved
@@ -152,14 +152,8 @@
       #print(' '.join(extractArgs))
       subprocess.check_call(extractArgs, cwd=buildPath)
 
-<<<<<<< HEAD
       coFilenames = ["{0}-000-{1}.hsaco".format(soFilename, arch) for arch in archs]
     elif (CxxCompiler == "hipcc"):
-=======
-    compileArgs = ['/opt/rocm/bin/hcc'] + archFlags + hipFlags + [kernelFile, '-c', '-o', objectFilepath]
-    linkArgs = ['/opt/rocm/bin/hcc'] + hipLinkFlags + [objectFilepath, '-shared', '-o', soFilepath]
-    extractArgs = [globalParameters['ExtractKernelPath'], '-i', soFilename]
->>>>>>> 630b7c80
 
       hipFlags = ["--genco", "-D__HIP_HCC_COMPAT_MODE__=1"]
 
