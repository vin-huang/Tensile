--- conflicted
+++ resolved
@@ -37,7 +37,15 @@
 
 namespace Tensile
 {
-<<<<<<< HEAD
+    /**
+     * \ingroup SolutionLibrary
+     */ 
+    struct ExactSelectionTableEntry
+    {
+        std::vector<size_t> key;
+        int value;
+    };
+
     /**
      * \ingroup SolutionLibrary
      * 
@@ -46,14 +54,6 @@
      * that fits the best on the GPU with the lowest amount of waste
      * (“granularity loss”).
      */
-=======
-    struct ExactSelectionTableEntry
-    {
-        std::vector<size_t> key;
-        int value;
-    };
-
->>>>>>> a89467f8
     template <typename MyProblem, typename MySolution = typename MyProblem::Solution>
     struct GranularitySelectionLibrary: public SolutionLibrary<MyProblem, MySolution>
     {
