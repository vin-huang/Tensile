################################################################################
# Copyright (C) 2016-2019 Advanced Micro Devices, Inc. All rights reserved.
#
# Permission is hereby granted, free of charge, to any person obtaining a copy
# of this software and associated documentation files (the "Software"), to deal
# in the Software without restriction, including without limitation the rights
# to use, copy, modify, merge, publish, distribute, sublicense, and/or sell cop-
# ies of the Software, and to permit persons to whom the Software is furnished
# to do so, subject to the following conditions:
#
# The above copyright notice and this permission notice shall be included in all
# copies or substantial portions of the Software.
#
# THE SOFTWARE IS PROVIDED "AS IS", WITHOUT WARRANTY OF ANY KIND, EXPRESS OR IM-
# PLIED, INCLUDING BUT NOT LIMITED TO THE WARRANTIES OF MERCHANTABILITY, FITNESS
# FOR A PARTICULAR PURPOSE AND NONINFRINGEMENT. IN NO EVENT SHALL THE AUTHORS OR
# COPYRIGHT HOLDERS BE LIABLE FOR ANY CLAIM, DAMAGES OR OTHER LIABILITY, WHETHER
# IN AN ACTION OF CONTRACT, TORT OR OTHERWISE, ARISING FROM, OUT OF OR IN CONNE-
# CTION WITH THE SOFTWARE OR THE USE OR OTHER DEALINGS IN THE SOFTWARE.
################################################################################
from __future__ import print_function

from __init__ import __version__
from collections import OrderedDict
from copy import deepcopy
from subprocess import Popen, PIPE

import math
import os.path
import platform
import subprocess
import sys
import time

startTime = time.time()

# print level
# 0 - user wants no printing
# 1 - user wants limited prints
# 2 - user wants full prints

################################################################################
# Global Parameters
################################################################################
globalParameters = OrderedDict()

########################################
# common
########################################
globalParameters["MinimumRequiredVersion"] = "0.0.0"  # which version of tensile is required to handle all the features required by this configuration file
globalParameters["PrintLevel"] = 1                # how much info to print. 0=none, 1=standard, 2=verbose
# benchmarking
globalParameters["KernelTime"] = False            # T=use device timers, F=use host timers
globalParameters["PreciseKernelTime"] = True     # T=On hip, use the timestamps for kernel start and stop rather than separate events.  Can provide more accurate kernel timing.  For GlobalSplitU kernels, recommend disabling this to provide consistent
# timing between GSU / non-GSU kernels
globalParameters["CodeFromFiles"] = True          # if False byte arrays will be generated during Benchmarking phase as before
globalParameters["PinClocks"] = False             # T=pin gpu clocks and fan, F=don't
globalParameters["NumBenchmarks"] = 1             # how many benchmark data points to collect per problem/solution
globalParameters["SyncsPerBenchmark"] = 1         # how iterations of the stream synchronization for-loop to do per benchmark data point
globalParameters["EnqueuesPerSync"] = 1           # how many solution enqueues to perform per synchronization
globalParameters["SleepPercent"] = 300            # how long to sleep after every data point: 25 means 25% of solution time. Sleeping lets gpu cool down more.
# validation
globalParameters["NumElementsToValidate"] = 128   # number of elements to validate, 128 will be evenly spaced out (with prime number stride) across C tensor
globalParameters["ValidationMaxToPrint"] = 4      # maximum number of mismatches to print
globalParameters["ValidationPrintValids"] = False # print matches too
# steps
globalParameters["ForceRedoBenchmarkProblems"] = True # if False and benchmarking already complete, then benchmarking will be skipped when tensile is re-run
globalParameters["ForceRedoLibraryLogic"] = True      # if False and library logic already analyzed, then library logic will be skipped when tensile is re-run
globalParameters["ForceRedoLibraryClient"] = True     # if False and library client already built, then building library client will be skipped when tensile is re-run
globalParameters["ShowProgressBar"] = True     # if False and library client already built, then building library client will be skipped when tensile is re-run
globalParameters["SolutionSelectionAlg"] = 0          # algorithm to detetermine which solutions to keep. 0=removeLeastImportantSolutions, 1=keepWinnerSolutions (faster)
globalParameters["ExpandRanges"] = True          # expand ranges into exact configs before writing logic file.  False ignores ranges.
globalParameters["ExitAfterKernelGen"] = False     # Exit after generating kernels
globalParameters["ShowProgressBar"] = True     # if False and library client already built, then building library client will be skipped when tensile is re-run
globalParameters["WavefrontWidth"] = 64     # if False and library client already built, then building library client will be skipped when tensile is re-run
globalParameters["ExitOnFails"] = 1     # Exit if failures detected.
globalParameters["CpuThreads"] = -1  # How many CPU threads to use for kernel generation.  0=no threading, -1 == nproc, N=min(nproc,N).  TODO - 0 sometimes fails with a kernel name error?  0 does not check error codes correctly
# FROM MERGE
#globalParameters["CpuThreads"] = -4         # How many CPU threads to use for kernel generation.  0=no threading, <0 == nproc*abs(CpuThreads), N=min(nproc,N)

########################################
# less common
########################################
globalParameters["CMakeBuildType"] = "Release"            # whether benchmark clients and library client should be release or debug
globalParameters["PrintSolutionRejectionReason"] = False  # when a solution is marked as invalid, print why

# how to initialize tensor data
# serial-in-u will use a sequence that increments in the K dimension
# This is a predictable patterns that can be checked as the kernel runs to detect
# when the wrong data is being used.
# trig_float initializes with the sin function to have non-zero values in the mantissa 
# and exponent. It cannot be used for int8 or int32. Need to use tensileAlmostEqual
# not tensileEqual for checking the result.
globalParameters["DataInitTypeAB"] = 3            # 0=0, 1=1, 2=serial, 3=rand, 4=NaN, 5=serial-in-u, 6=trig_float.  Can be overridden by the DataInitTypeA or DataInitTypeB.  Eventually DataInitTypeAB will be retired.
globalParameters["DataInitTypeA"] = -1            # 0=0, 1=1, 2=serial, 3=rand, 4=NaN, 5=serial-in-u, 6=trig_float.  -1 uses value from DataInitTypeAB
globalParameters["DataInitTypeB"] = -1            # 0=0, 1=1, 2=serial, 3=rand, 4=NaN, 5=serial-in-u, 6=trig_float.  -1 uses value from DataInitTypeAB
globalParameters["DataInitTypeC"]  = 3            # 0=0, 1=1, 2=serial, 3=rand, 4=Na, 5=serial-in-uN, 6=trig_float.
globalParameters["DataInitTypeD"]  = 0            # 0=0, 1=1, 2=serial, 3=rand, 4=Na, 5=serial-in-uN, 6=trig_float.
globalParameters["DataInitTypeAlpha"] = 2         # 0=0, 1=1, 2=2, 3=rand, 4=NaN
globalParameters["DataInitTypeBeta"] = 2          # 0=0, 1=1, 2=2, 3=rand, 4=NaN
globalParameters["CEqualD"] = False               # Set to true if testing for the case where the pointer to C is the same as D.
# build parameters
globalParameters["CMakeCXXFlags"] = ""            # pass flags to cmake
globalParameters["CMakeCFlags"] = ""              # pass flags to cmake
globalParameters["DebugKernel"] = False           # assembly only, kernel gets buffer for debug "printing"; kernel writes data to memory, gets coppied to host and printed
globalParameters["LibraryPrintDebug"] = False     # solutions will print enqueue info when enqueueing a kernel

# Tensor printing controls:
globalParameters["PrintTensorA"] = 0          # Print TensorA after initialization
globalParameters["PrintTensorB"] = 0          # Print TensorB after initialization
globalParameters["PrintTensorC"] = 0          # Print TensorC.  0x1=after init; 0x2=after copy-back; 0x3=both
globalParameters["PrintTensorD"] = 0          # Print TensorD.  0x1=after init; 0x2=after copy-back; 0x3=both
globalParameters["PrintWinnersOnly"] = False      # Only print the solutions which become the fastest

# PrintMaxCols applies to dimensions where multiple cols are printed per line.
# PrintMaxRows applies to dimensions where one row is printed per line
# If PrintMax* is greater than the dimension, the middle elements will be repaced with "..."


# device selection
globalParameters["Platform"] = 0                  # select opencl platform
globalParameters["Device"] = 0                    # select hip device or opencl device within platform

# shouldn't need to change
globalParameters["DeviceLDS"] = 65536             # LDS bytes per CU, for computing occupancy
globalParameters["MaxLDS"] = 65536                # max LDS a kernel should attempt to use
globalParameters["MaxDepthU"] = 256               # max DepthU value to allow
globalParameters["ShortNames"] = False            # on windows kernel names can get too long; =True will convert solution/kernel names to serial ids
globalParameters["MergeFiles"] = True             # F=store every solution and kernel in separate file; T=store all solutions in single file
globalParameters["BuildCodeObjects"] = False      # Build code object files when creating library.
globalParameters["SupportedISA"] = [(8,0,3), (9,0,0), (9,0,6)]             # assembly kernels writer supports these architectures
globalParameters["BenchmarkProblemsPath"] = "1_BenchmarkProblems" # subdirectory for benchmarking phases
globalParameters["BenchmarkDataPath"] = "2_BenchmarkData"         # subdirectory for storing final benchmarking data
globalParameters["LibraryLogicPath"] = "3_LibraryLogic"           # subdirectory for library logic produced by analysis
globalParameters["LibraryClientPath"] = "4_LibraryClient"         # subdirectory for building example library client

# internal, i.e., gets set during startup
globalParameters["CurrentISA"] = (0,0,0)
globalParameters["ROCmAgentEnumeratorPath"] = None      # /opt/rocm/bin/rocm_agent_enumerator
globalParameters["ROCmSMIPath"] = None                  # /opt/rocm/bin/rocm-smi
globalParameters["AssemblerPath"] = None                # /opt/rocm/bin/hcc
globalParameters["WorkingPath"] = os.getcwd()           # path where tensile called from
globalParameters["IndexChars"] =  "IJKLMNOPQRSTUVWXYZ"  # which characters to use for C[ij]=Sum[k] A[ik]*B[jk]
globalParameters["ScriptPath"] = os.path.dirname(os.path.realpath(__file__))            # path to Tensile/Tensile.py
globalParameters["SourcePath"] = os.path.join(globalParameters["ScriptPath"], "Source") # path to Tensile/Source/
globalParameters["HccVersion"] = "0,0,0"

# default runtime is selected based on operating system, user can override
if os.name == "nt":
  globalParameters["RuntimeLanguage"] = "OCL"
else:
  globalParameters["RuntimeLanguage"] = "HIP"

globalParameters["CodeObjectVersion"] = "V2"

# might be deprecated
globalParameters["EnableHalf"] = False
globalParameters["ClientArgs"] = ""

# Save a copy - since pytest doesn't re-run this initialization code and YAML files can override global settings - odd things can happen
defaultGlobalParameters = deepcopy(globalParameters)

################################################################################
# Enumerate Valid Solution Parameters
################################################################################
validWorkGroups = []
for numThreads in range(64, 1025, 64):
  for nsg in [ 1, 2, 4, 8, 16, 32, 64, 96, 128, 256 ]:
    for sg0 in range(1, numThreads//nsg+1):
      sg1 = numThreads//nsg//sg0
      if sg0*sg1*nsg == numThreads:
          workGroup = [sg0, sg1, nsg]
          validWorkGroups.append(workGroup)
validThreadTileSides = [1, 2, 3, 4, 5, 6, 7, 8, 9, 10, 11, 12, 13, 14, 15, 16]
validThreadTiles = []
for i in validThreadTileSides:
  for j in validThreadTileSides:
    validThreadTiles.append([i, j])

validMacroTileSides = [1, 2, 4, 8, 16, 32, 64, 128, 256, 512, 1024, 6, 12, 24, 48, 96, 192, 384, 768 ]
validMacroTiles = []
validISA = [(0,0,0)]
validISA.extend(globalParameters["SupportedISA"])
depthUs = list(range(-16, 0))
depthUs.extend(list(range(2,512+1,1)))
for i in validMacroTileSides:
  for j in validMacroTileSides:
    validMacroTiles.append([i, j])
validParameters = {
    "LoopDoWhile":                [ False, True ], # Source. True=DoWhile, False=For loop
    "LoopTail":                   [ False, True ], # tail loop handles non multiples of unrolled summation loop

    # threads load elements from global into registers, then write from registers to LDS
    # these options affect those read/write patterns
    # coalesce-group=True  means adjacent threads will     read adjacent addresses; if the data needs to be transposed then adjacent threads will NOT write adjacent elements to LDS.
    # coalesce-group=False means adjacent threads will NOT read adjacent addresses; if the data needs to be transposed then adjacent threads will     write adjacent elements to LDS.
    # this parameter really only matters for transposing
    # =False means the L1 cache will do the transposing work and it is quite fast; then data is written coalesced (no bank conflicts) to LDS.
    # =True means the transpose will happen while writing to LDS, this usually has bank conflicts, but it appears the throughput is still fast enough to not slow the VALUs down.
    # it appears that the L1 cache can still achieve quite a bit of performance for GRCG=False, but overall it's usually faster to read coalesced
    "GlobalReadCoalesceGroupA":   [ False, True ],
    "GlobalReadCoalesceGroupB":   [ False, True ],

    # for transposes, this option governs how short-vectors should be read from global and written to lds
    # it is impossible to transpose data while operating on short-vectors for GlobalRead,LocalWrite and LocalRead; an odd number of those must be transposing and operating on vector components.
    # since data will be read from lds many more times than it will be written, data must always end up in lds such that short-vectors can be read from lds 
    # =True means read short-vector from global and write its components to lds
    # =False means read vector components from global so that a full short-vector can be written to lds
    # both options were supported until a refactoring of the short-vector code (necessary to enable assembly) broke it. Since =True always seems to be faster, no time has been spend on fixing =False
    #  it may still work in source, but just not in assembly. The problem is the order in which elements are stored into vgprs, is different than the order in which they are written to lds. In source each
    #  loaded element gets a variable name which in independent of the order that they are written in the source code, but in assembly the values are just assigned vgprs in order and that order needs to be shuffles.
    "GlobalReadCoalesceVectorA":  [        True ], # FIXME =False worked before the vector refactor; fixing requires re-ordering load/store indices; but they aren't the faster option so not worth time right now
    "GlobalReadCoalesceVectorB":  [        True ],

    "PrefetchGlobalRead":         [ False, True ], # prefetch / double-buffer reads from global memory -> vgprs -> lds. Requires 2X LDS space, and VGPRs for buffering data on way into LDS
    "PrefetchLocalRead":          [ 0,1,2,3], # prefetch / double-buffer reads from lds (or 2 for triple-buffer, 3 for quad-buffer).  Increases size of ValuA/ValuB registers.

    # When splitting up the summation between workgroups, there are two options for organizing which workgroup will do what
    # If we begin with N workgroups and set GSU=4, there will now be 4N workgroups
    # GSUWGMRR=False means workgroup 0,1,2,3 will all work on the same tile; =True means workgroup 0, N-1, 2N-1, 3N-1 will all work on the same tile
    # GSUSARR=False means the 4 workgroups do whole chunks of the summation: k=0 -> K/4-1, k=K/4 -> 2K/4-1, k=2K/4 -> 3K/4-1, k=3K/4 -> 4K/4-1
    # GSUSARR=True means the 4 workgroups round robin split up the chunks of the summation: k=0 -> DU-1, 4DU -> 5DU-1, ...; k=1DU -> 2DU-1, 5DU -> 6DU-1...; ...
    "GlobalSplitU":               list(range(1, 1024+1)),
    "GlobalSplitUWorkGroupMappingRoundRobin":     [ False, True ],
    "GlobalSplitUSummationAssignmentRoundRobin":  [ False, True ],

    # in opencl for some compilers, performance improved by putting a memfence after each subiteration; it prevented the loads of one subiteration from being moved
    # into a prior iteration, which would help latency but it consumed more vgprs which was a net loss
    "UnrollMemFence":             [ False, True ],

    # not used yet; will refer to combining multiple reads into single instruction
    # such as ds_read_b32 -> ds_read2_b32
    # the pro is that it cuts in half the number of instructions
    # the con is that bits per offset is half, so arithmatic might be required to increment and reset offset vgprs
    "GlobalRead2A":               [ False, True ],
    "GlobalRead2B":               [ False, True ],
    "LocalWrite2A":               [ False, True ],
    "LocalWrite2B":               [ False, True ],
    "LocalRead2A":                [ False, True ],
    "LocalRead2B":                [ False, True ],

    # don't create a whole copy of the Unroll loop with loads removed - instead
    # use buffer limits to suppress global loads and ignore unnecessary ds_reads
    "SuppressNoLoadLoop":         [False, True],

    # For PrefetchGlobalRead=1, create a second copy of the unroll loop with
    # the LDS pointer swaps expanded into inline constants for LDS read and write instructions
    # This eliminates 4 vector XOR instructions used for pointer swap
    "ExpandPointerSwap":          [False, True],

    # Schedule global reads and global read incrementsinto LocalRead iterations
    # Can reduce pressure on local read instruction dispatch queue
    # 0=perform global reads at start of instruction loop
    # 1=schedule into the local read instruction iterations
    "ScheduleGlobalRead":         [0, 1],

    # Schedule local writes into LocalRead iterations.
    # Can reduce pressure on local read instruction dispatch queue
    "ScheduleLocalWrite":         [0, 1],

    # Scheduling algorithm to use for each iteration:
    # 0 = minimal/no scheduling.  Global Read and increments, followed by local reads, 
    # followed by local writes, followed by MACs
    "ScheduleIterAlg":              [0, 1],

    # LDD Support
    # Allow LDD and StrideD to != LDC and StrideC for LDD <= LDC and LDD == M
    "LdcEqualsLdd":               [ False, True ],

    "BufferLoad":                 [ False, True ],
    "BufferStore":                [ False, True ],

    # Attempt to load directly from global memory into LDS.
    # Assembly only
    # Requires BufferLoad, assembler support for lds modifier on buffer
    # loads (checked automatically), GlobalVectorWidth=1 (this is hw
    # requirement) and A/B must not require any transpose.
    # DirectToLds reduces load latency and eliminates the
    # G2L registers used to stage data.  Also replaces the
    # local write offset with an SGPR.
    # For an 8x8 TT with PrefetchGlobalRead=1 this can save 33 VGPRs.
    "DirectToLds":                [ False, True ],

    # Load options:
    # (GRO = Global Read Offset)
    # BufferLoad=0:
    #  = Use flat instructions with 64 bit GRO for each load
    #    + supports sizes up to 2^64
    #    - uses many VGPR for addressing
    #    - uses execmask+compares for edge detection
    #    - generates extra LDS traffic (could convert flat->global load)
    # BufferLoad=1:
    #  = Use buffer load instructions with 32-bit offset
    #    + Less VGPRS (32b offset vs 64-bit) needed for addressing
    #    + Uses hardware buffer limit for edge detection
    #    - Limited range - the bot-right corner of macro-tile (plus padding=GRVW
    #        for shift-pointer, if ShiftPtr is required) must be within 2^32.
    #      ShiftPtrPad = MayShift ? GRWV*BPE : 0
    #      For TLU=1: Unroll*StrideA1 + ShiftPtrPad <= 2^32
    #      For TLU=0: MT*StrideA1 + ShiftPtrPad <= 2^32
    #      These conditions should be checked using Assert - TODO
    #  = UseSgprForGRO=1:
    #    + Attempt to use SGPR for Global Read Offsets.
    #    + Use one VGPR base GRO + many SGPR GRO rather than many VGPR GRO.
    #    + Each SGPR stores an offset from base GlobalReadOffset+0.
    #    - Requirements for UseSgprForGRO=1:
    #      - BufferLoad=1
    #      - Use appropriate Assert*ElementMultiple or GRVW=1 to eliminate need for ShifPtr
    #        (UseSgprForGRO does not support ShiftPtr since ShiftPtr needs to potentially shift GRO)
    #  = KernelWriterAssembly also supports 64-bit 2D buffer size (see use64bPbcLimit)
    #    - Requires 4 instructions to move scalar limit and a couple SGPR
    #    - Enabled by default.  If the overhead matters we can add asserts/YAML parm to specialize


    # Converting VGPR GRO into SGPR GRO is usually a win
    # However, the mode may exhaust all available SGPR, in particular for large unroll
    # -1 attempt to use a hueristic to determine when the tile size will use too many SGPR and fall back to VGPR
    "UseSgprForGRO":              [ -1, 0, 1],

    # Some work-items in the group may not participate in the final buffer load.
    # Allows more flexibility in choosing DepthU.
    # 1= allocate extra addressing vpgr for edge cases
    # 2= use temp vgpr inside unroll loop, may save 1 VPR if both A and B have a fractional edge but costs v_alu
    "FractionalLoad":             [ 0, 1, 2] ,

    # Attempt to vectorize atomics
    # 1,2,4 : Number of elements to vectorize
    # -1 : Maximum supported value.  Half=2, Single=1, Double=1
    # Currently 32-bit CAS only, eventually might support more
    "VectorAtomicWidth":          [ -1, 1, 2 ] ,

    # Assertion properties
    # These provide information or assertions that the problem size meets certain requirements
    # for sizes or alignments.  The kernel generator can use this information to produce
    # a kernel which uses those assertions to produce a faster kernel.
    #
    # If modifying or adding Assertions also change ProblemProperties class in TensileTypes.h

    # Kernel generator will assume that the summation size is some multiple of the element size
    # and use this to optimize the kernel.
    # This can result in more efficient kernels, but requires runtime checking to ensure the specified
    # summation value meets the requirements.
    # (Recommended AF1EM value is 8 for half, 4 for single, 2 for double)
    #
    # Optimizations enabled by AssertSummationElementMultiple>1:
    #  - If >=2 for half:
    #     - Tail loop loads can be vectorized 2X to use dword
    #     - Enables asm kernels on V20
    #     - Can use DirectToLds for both unroll and tail loops
    #  - Tail loop can be unrolled up to InnerUnroll amount if AssertSummationElementMultiple%InnerUnroll==0
    #
    # 1 indicates no assertion (since all sizes are multiples of 1)
    "AssertSummationElementMultiple": [1,2,4,8],

    # Kernel generator will assume that the FreeIndex[0] size is some multiple of the element size
    # and use this to optimize the kernel.
    # FreeIndex[0] is usually letter "I"
    # (Recommended AF0EM value is 8 for half, 4 for single, 2 for double)
    #
    # Optimizations enabled by AssertFree0ElementMultiple>1:
    # Load optimizations:
    #  - For TLU=1 matrix, if AF1WM>=GLVW then can enable UseSgprForGRO
    #      - Reduces registers used for address calculations
    #      - Enables FractionalLoad for more flexibility in address calcs
    #      - Removes address shift/unshift code
    #    - UseSgprForGRO will only be enabled if all matrices meet assertion requirements.
    #
    # Store Optimizations:
    #  - Can vectorize stores in edge tiles.  Vector width can be up to AF0EM.
    #   (since C matrix is always coalesced in Free0 index diretion and this assertion guarantees the index element multiple)
    #
    # 1 indicates no assertion (since all sizes are multiples of 1)
    "AssertFree0ElementMultiple" : [1,2,4,8],

    # Kernel generator will assume that the FreeIndex[1] size is some multiple of the element size
    # and use this to optimize the kernel.
    # FreeIndex[1] is usually letter "J"
    # (Recommended AF1EM value is 8 for half, 4 for single, 2 for double)

    # Optimizations enabled by AssertFree1ElementMultiple>1:
    #  - See above AssertFree0ElementMultiple "Load optimizations"

    # 1 indicates no assertion (since all sizes are multiples of 1)
    "AssertFree1ElementMultiple" : [1,2,4,8],

    # Some kernels only work for certain sizes, see ProblemProperties in TensileTypes for exact defs
    "AssertMinApproxSize" : [0,1,2],

    # Generate code inside kernel to check Assertions on Tensor dimensions
    "CheckTensorDimAsserts":               [False, True],

    # Generate code inside kernel to check several dimension overflow cases, in particular around use of 32-bit calcs
    # 0 = no check, 1=checks for cases that should be avoided through assertions and kernel selection,
    # 2=checks for cases that should never happen
    "CheckDimOverflow":               [0,1,2],

    # Stagger the start summation position of the tiles.
    # Elements from the summation dimension are loaded at offsets rather than all starting at 0.
    # StaggerU is the max 'clicks' of StaggerUStride bytes where each wg starts ; see StaggerUMapping
    # for how the specific stagger for a given wg is determined.
    #
    # The tile assignment C are same as with StaggerOffset=0 ; the difference is the
    # order that the summation elements are added.
    # GRO will wrap back to the row start start when the edge is reached.
    #
    # This can be effective for TLU=0 style matrices where the K dimension is a large power-of-2.
    # In this case the start of each row of the tile is separated by an exact power-of-2
    # which causes poor dram, cache, and tlb behavior.  V20 has 16 channels each 256 bytes wide.

    # StaggerU adjusts the start position in the summation (aka 'U') dimension
    # to avoid these conflicts.  Both A and B matrix start at the adjusted position.
    # If >0 specifies the offset in multiples of the macro-tile "unroll" dim
    #  - Higher values will spread traffic to more channels but provide less L2 re-use.
    #  - StaggerU and WorkGroupMapping interact and should be tuned together -
    #    The WGM controls how tiles are assigned in C matrix, while StaggerU controls where those
    #    tiles start reading their summation dim parms.
    #  - StaggerU requires BufferLoad==1 and is silently ignored if BufferLoad==0
    "StaggerU":              [0,2,4,8,16,32,64],

    # Stride in bytes for each staggeru 'click'.
    # 256 is recommended since this is the width of memory channel (on gfx803,gfx900,gf906) - so
    # each click will start in a new memory channel and spread traffic among the 16 available channels.
    # For example StaggerUStride=256 and StaggerU=8 will use 8 unique starting points
    # in summation dimension, each offset by 256-bytes - provided the tensor dims are large
    # enough to support this.
    # StaggerUStride will be internally increased so it is an integer multiple of DepthU*BpeAB.
    # (the implementation requires this - the unroll iteration accesses data in steps of
    # DepthU*BPE
    "StaggerUStride":               [16,32,64,128,256,512,1024],

    # How the tile assignment (wg0, wg1, wg2) controls the initial StaggerU offset:
    # 0: Use wg0
    # 1: Use wg1
    # 2: Use wg2
    # 3: Use wgSerial, wgSerial = wg0 + (wg1 % WorkGroupMapping) * nwg0
    # 4: Debug mode, offset each tile max allowed StaggerU.  This just moves hotspot
    #    to a different bank since all workgroups still start at same point.
    "StaggerUMapping":       [0,1,2,3,4],

    # For Block Mapping type:
    # 0   : Use hardware-assigned wg number with no remapping.
    # N   : WG block width.  "Wrap" to a new wg1 "row" assignment after N WGs assigned in that row.
    # < 0 : Swaps the position of wg0 and wg1.  Does not change NumWorkGroups* or ProblemNumWorkGroups*. No longer supported.
    # Tensor C always mapped with first free coord as fastest moving
    # (Elements in this dimension are sequential in memory.
    #
    # For 2D nonbatched Matrix this means index order is I, then J
    # For 2D batched Matrix this means index order is I, then J, then K.
    #
    # Then for 2D case:
    #   - If drawn in row-major format, I is the width and J is the height.
    #   - WGM determines dimensions of the box used to assign tiles from C
    #   - WGM is the height of the box (in the J dimension)
    #   - Given WGM, the box width (in I dim) is determined by number of CUs
    #   - The box always moves across matrixC in the fastest-moving "I" dim, then
    #     wraps to next J.  TODO - might be useful to change this?
    #
    # Examples for 2D matrix:
    # WGM=8:  on CU64 machine this is a square box
    # WGM=1:  Short/Fat - this will cover maximum width in I dimension of C.  This matches hardware assigned mapping.
    # WGM=64: Tall/Skinny - this will cover maximum width in J dimention of C.
    #
    # Formula for wgSerial:
    # wgSerial = wg0 + (wg1 % WorkGroupMapping) * nwg0
<<<<<<< HEAD
    "WorkGroupMapping":           list(range(-1024,1024+1)),  # change a workgroup's id so that the all the workgroups on the gpu at a time are hitting L2 cache the best
=======
    "WorkGroupMapping":           range(0,1024+1),  # change a workgroup's id so that the all the workgroups on the gpu at a time are hitting L2 cache the best
>>>>>>> 8d4ef3eb
    "WorkGroupMappingType":       ["B", "Z"],           # Blocking, Z-order (not any faster than blocking, especially for the arithmetic it requires)
    "MaxOccupancy":               list(range(1, 40+1)),       # wg / CU; if cache thrashing is hurting performance, this allocates extra lds to artificially limit occupancy
    "WorkGroup":                  validWorkGroups,      # ( wg0 x wg1 x LocalSplitU ) dimensions of the workgroup which will operate on a tile and share lds

    #ThreadTile: ( tt0 x tt1 ) dimensions of the C tile that each thread works on,
    # TT=4 and VW=4 means a thread will work on a tight 4x4 tile of C, where VW=1 means the tile will work on 16 spread out values
    # Generally, the VW determines the consecutive a WI will work on, then it will skip ahead SG0*VW elements to get to the next row of VGPR inputs
    "ThreadTile":                 validThreadTiles,
    "MacroTile":                  validMacroTiles,      # MT0 = wg0*tt0, MT1 = wg1*tt1

    # If positive, each switch includes switches <= the specified switch.
    # For example 3 will enable NoPostLoop+NoGlobalRead+NoLocalWrite
    # If negative, setting is precise and will disable only the specified code piece.
    # intended use is to evaluate which sections of the kernel are taking most of the execution time
    # 0=Baseline
    # 1= +NoPostLoop
    # 2= +NoGlobalRead
    # 3= +NoLocalWrite
    # 4= +NoLocalRead
    # 5= +NoWait +NoSync
    # 6= +NoMAC
    # 7= +NoPreLoop+ NoGlobalReadInc
    # 9= NullKernel
    # For example set DisableKernelPieces: [0,1,2,3,4,5,6,7,9]
    #   this will create a set of kernels with progessively more pieces of the kernel disabled
    "DisableKernelPieces":        list(range(-9,10)),         # disable pieces of the kernel, for performance isolation

    # 0  : standard launch
    # N>0 : launch persistent kernel with N workgroups per compute unit
    #       - Recommended min is enough WG to use all resources on the CU
    #       - Higher values result in shorter-running WG which are less 'persistent'
    #         this increases the switch time between work-groups but results in
    #         more opportunities to schedule other WG or recover if a wg runs long
    #         or all compute units were not available before the launch.
    "PersistentKernel":           list(range(0,10+1)) ,       # Use persistent kernel.

    # Allow macro-tile to span batch dimensions and thus a single workgroup can work across batch dimensions.
    # This can improve utilization, in particular if macro-tile is larger than the lower dimensions.
    # 0x0 = each workgroup works on a single batch dim.
    # 0x1 = pack Batch dimensions into wg0/A - works if all batch strides for B==0.
    #       Also must set AssertFree0ElementMultiple to >= GlobalReadVectorWidth
    # 0x2 = pack Batch dimensions into wg1/B - works if all batch strides for A==0
    #       Also must set AssertFree1ElementMultiple to >= GlobalReadVectorWidth
    "PackBatchDims":             [0,1,2],

    # Pack free dimensions
    # If True, allow macro-tile to span free dimensions.  Single workgroup can work across multiple free dimensions.
    # If False, macro-tile is always Free0*Free1.  Additional free dimensions are not supported.
    "PackFreeDims":              [False, True],

    # Granularity allowed when packing tensor dims.
    # Lower values are finer granularity which requires more dimension division operations on store path
    # but supports more flexible tensor dimes.
    # Higher values are coarser values - less dimension division operations but tensor dims must meet
    # more stringent element multiple requirements
    # 0x1 : Any dimension supported, compute dims after each element (not supported yet)
    # 0x2 : VectorWidth must not span tensor dim
    "PackGranularity": [2],

    # Controls desiredwidth of loads from global memory -> LDS.
    # and eliminates the pointer unshift logic
    # -1 : Set GlobalReadVectorWidth =  VectorWidth
    #  1 cannot be used for half type.
    "GlobalReadVectorWidth":      [ -1, 1, 2, 3, 4, 6, 8 ],

    # threads should read/write/operate on this many contiguous elements from the C matrix.
    # If VW=4 then thread0 will process 4 consec C elements, then thread1 next 4, etc.
    # If the ThreadTile is > VectorWidth then thread0 will next operate on the 4 elements in C at (4*NumThreads)
    # Typically the load vector width and store vector width are directly related to the VW.
    # The load width is closely related to the width of local stores so VectorWidth controls local write width.
    # Local read width also matches since VectorWidth consec elements must be read
    # Typically matching 16 bytes is good choice since the stores will be optimally coalesced with 16 bytes/WI.
    # -1 means use the largest vector width up to 128 bits. Using a VW too large which results in >16bytes/thread isn't supported
    "VectorWidth":                [ -1, 1, 2, 3, 4, 6, 8 ],


    # Minimum guaranteed global store vector width
    # Tensile will allocate additional VGPR in Global Store phase if needed to
    # ensure that writes can be written with MinWriteVectorWidth.
    # If requested global write vector width is larger than MinGlobalWriteVectorWidth,
    # then additional
    # or the granted gwvw == MinGlobalWriteVectorWidth.
    # MinGlobalWriteVectorWidth=-1 chooses a sensible default of 2 for half and
    # one for other types.
    "MinGlobalWriteVectorWidth":      [-1, 1, 2, 4, 8 ],

    "VectorStore":                    [False, True],

    # place upper and lower limits on the skinny-ness of macro tiles; shape=1 means square tile, like 64x64. shape=4 means 4x64 or 64x4 or 128x8...
    # these will just mark some kernels as invalid so that fewer kernels will be checked
    "MacroTileShapeMin":          list(range(1, 256+1)),
    "MacroTileShapeMax":          list(range(1, 256+1)),

    # when loading all the data from global into lds requires multiple load instructions, these parameters govern which
    # loads will pull which rectangle of data from global into lds
    # NLC=1 means one load along the coalesced dimension, which results in the most coalescing possible
    # NLC=-1 looks for the largest number of reads along the coalesced dimension which results in the least ammount of coalescing;
    # however in this case the stride between one load and another is a static value, therefore buffer loads only need one set of registers
    # whereas the =1 case has a stride which is a multiple of a kernel argument and therefore needs one address per load in the perpendicular dimension
    "NumLoadsCoalescedA":         list(range(-1, 64+1)),
    "NumLoadsCoalescedB":         list(range(-1, 64+1)),

    # DepthU, LocalSplitU (which is the 3rd number in WorkGroup), and LoopUnroll are closely related
    # LoopUnroll=4 means there are 4 subiterations within the loop, 4 actual iterations written in the code.
    # LocalSplit=2 means the workgroup is split up into 2 subgroups, and each subgroup is doing different parts of the summation.
    # subgroup0 does k=0-3, 8-11... and subgroup1 does k=4-7, 12-15...
    # So, each iteration through the summation loop, which has 4 actual subiterations, does 8 summation iterations, because each subgroup did 4;
    # and when data is read from global memory the threads read 8 elements along the summation dimension.
    # DepthU = LoopUnroll * LocalSplitU = 4*2 in this case
    # it made more sense for the user to directly control LocalSplitU and DepthU, then derrive afterwards LoopUnroll=DepthU/LocalSplitU
    # -1 : Only allow GLVW=1
    # -2 : Only allow max(GLVWA,GLVWB) < VW ?
    # -3 : Only allow min(GLVWA,GLVWB) < VW ?
    "DepthU":                     depthUs,

    # integer ammount of padding to put into LDS, in 2016 this didn't seem to help performance, profilers were showing that channel conflicts weren't really hurting
    # performance so this has been deprecated and probably doesn't work
    # -1 means use same padding as the VectorWidth if TLU=0 else 0.  (Padding only helps when transpose is required)
    "LdsPadA":                     [ -1, 0, 1, 2, 3, 4, 8],
    "LdsPadB":                     [ -1, 0, 1, 2, 3, 4, 8],

    # tinkered with adding extra syncs or waits in the assembly kernels to see if it would improve the sequencing between workgroups, "fully synchronous scheduling" is WAY more promising; this can be deprecated
    "PerformanceSyncLocation":    list(range(-1, 16*16+1)),
    "PerformanceWaitLocation":    list(range(-1, 16*16+1)),
    "PerformanceWaitCount":       list(range(-1, 16)),

    # add gls or slc after global memory read/writes to change cacheing, not cacheing the writes is promising and improved performance a tiny bit
    "NonTemporalC":               list(range(0,4)),
    "NonTemporalA":               list(range(0,4)),
    "NonTemporalB":               list(range(0,4)),

    # guard against out of bounds reads
    # None: don't guard
    # Branch: use if statements (source only, and doesn't support VW)
    # ShiftPtr: shift read pointers to be in bounds, then unshift registers (source & assembly),
    # ShiftPtr does not support very small problem dims < global load vector width since the shift
    # would move outside the array bounds.
    # If GLVW==1 or Assert*ElementMultiple for the coalesced dim is > GRVW, then shifting is not
    # necessary and the shift/unshift code will not be generated
    "EdgeType":                   [ "Branch", "ShiftPtr", "None" ], # None=don't guard against ou

    # Group together unroll iterations inside the unroll loop.
    # For example, InnerUnroll=2 will fetch LDS for two unroll iterations
    "InnerUnroll":                [1,2,4],

    # Arrange elements in LDS so N elements consec in U-dim are adjacent in LDS
    # 1 is default and results in no interleaving.
    # Implementation only supports LocalDotLayout that is a power-of-two
    "LocalDotLayout":             [1,2,4,8],

    # Aggressive performance mode
    # Some of these may cause instability, particularly s_setprio
    # 0=none, 1=add setprio, 2=add setprio and modify LDS to allow only 2 waves/simd
    "AggressivePerfMode":       [0,1,2],

    # Kernels should be written in assembly or source
    # if assembly, ISA will determine architecture
    # if source, Runtime will determine language
    # later on, we'll relax this to inner kernel languages and outer kernel languages, such as inline asm embedded in ocl or in llvm
    "KernelLanguage":             [ "Assembly", "Source" ],
    "ISA":                        validISA,       # arch for assembly kernels

    # Replaces assembly kernels if they are found in the directory Tensile/Tensile/ReplacementKernels
    "ReplacementKernel":          [False, True],

    }
# same parameter for all solution b/c depends only on compiler
defaultBenchmarkCommonParameters = [
    {"LoopDoWhile":               [ False ] },
    {"LoopTail":                  [ True ] },
    {"EdgeType":                  [ "Branch" ] },
    {"InnerUnroll":               [ 1 ] },
    {"LocalDotLayout":            [ 1 ] },
    {"AggressivePerfMode":        [ 1 ] },
    {"KernelLanguage":            [ "Source" ] },
    {"LdsPadA":                   [ 0 ] },
    {"LdsPadB":                   [ 0 ] },
    {"MaxOccupancy":              [ 40 ] },
    {"VectorWidth":               [ -1 ] },
    {"MinGlobalWriteVectorWidth": [ -1 ] },
    {"VectorStore":               [ True ] },
    {"GlobalReadVectorWidth":     [ -1 ] },
    {"GlobalReadCoalesceVectorA": [ True ] },
    {"GlobalReadCoalesceVectorB": [ True ] },
    {"GlobalReadCoalesceGroupA":  [ True ] },
    {"GlobalReadCoalesceGroupB":  [ True ] },
    {"PrefetchGlobalRead":        [ True ] },
    {"PrefetchLocalRead":         [ 1 ] },
    {"UnrollMemFence":            [ False ] },
    {"GlobalRead2A":              [ True ] },
    {"GlobalRead2B":              [ True ] },
    {"LocalWrite2A":              [ True ] },
    {"LocalWrite2B":              [ True ] },
    {"LocalRead2A":               [ True ] },
    {"LocalRead2B":               [ True ] },
    {"SuppressNoLoadLoop":        [ True ] },
    {"ExpandPointerSwap":         [ True ] },

    {"ScheduleGlobalRead":        [ 1 ] },
    {"ScheduleLocalWrite":        [ 1 ] },
    {"ScheduleIterAlg":           [ 1 ] },

    {"LdcEqualsLdd":              [ True ] },

    {"BufferLoad":                [ True ] },
    {"BufferStore":               [ True ] },
    {"DirectToLds":               [ True ] },
    {"UseSgprForGRO":             [ -1 ] },
    {"AssertSummationElementMultiple": [ 1 ] },
    {"AssertFree0ElementMultiple": [ 1 ] },
    {"AssertFree1ElementMultiple": [ 1 ] },
    {"AssertMinApproxSize":        [ -1 ] },
    {"CheckTensorDimAsserts"      : [ False ] },
    {"CheckDimOverflow"           : [ 0 ] },

    {"StaggerU":                  [ 32 ] },   # recommend [0,32]
    {"StaggerUStride":            [ 256 ] },  # recommend 256 for V10,V20
    {"StaggerUMapping":           [ 0 ] },    # recommend [0,1]
    {"GlobalSplitU":              [ 1 ] },
    {"GlobalSplitUSummationAssignmentRoundRobin": [ True ] },
    {"GlobalSplitUWorkGroupMappingRoundRobin":    [ False ] },
    {"MacroTileShapeMin":         [ 1 ] },
    {"MacroTileShapeMax":         [ 64 ] },
    {"PersistentKernel":          [ 0 ] },
    {"PackBatchDims":             [ 0 ] },
    {"PackFreeDims":              [ 1 ] },
    {"PackGranularity":           [ 2 ] },
    {"FractionalLoad":            [ 0 ] },
    {"VectorAtomicWidth":         [ -1 ] },

    {"NumLoadsCoalescedA":        [ 1 ] },
    {"NumLoadsCoalescedB":        [ 1 ] },
    {"WorkGroup":                 [ [16,16,1]] },
    {"WorkGroupMappingType":      [ "B" ] },
    {"WorkGroupMapping":          [ 8 ] },
    {"ThreadTile":                [ [4,4] ] },
    {"DisableKernelPieces":       [ 0 ] },
    {"DepthU":                    [ -1 ] },
    {"PerformanceSyncLocation":   [ -1 ] },
    {"PerformanceWaitLocation":   [ -1 ] },
    {"PerformanceWaitCount":      [ -1 ] },
    {"NonTemporalC":              [ 0 ] },
    {"NonTemporalA":              [ 0 ] },
    {"NonTemporalB":              [ 0 ] },
    {"ReplacementKernel":         [ False ] },
    ]
# benchmark these solution independently
defaultForkParameters = []
defaultBenchmarkForkParameters = []
defaultJoinParameters = []
defaultBenchmarkJoinParameters = []

# dictionary of defaults comprised for 1st option for each parameter
defaultSolution = {}
for paramList in [defaultBenchmarkCommonParameters, defaultForkParameters, \
    defaultBenchmarkForkParameters,defaultBenchmarkJoinParameters]:
  for paramDict in paramList:
    for key, value in paramDict.items():
      defaultSolution[key] = value[0]
# other non-benchmark options for solutions

################################################################################
# Default Problem Type
################################################################################
defaultProblemType = {
    # =GEMM uses TransposeA,B paramters and makes the problem type more readeable for users
    # =TensorContraction  requires specifying
    "OperationType":            "GEMM",

    "DataType":                 0,                # data types can specified by a variety of ways, such as "s", as listed in SolutionStructs.py::DataType
    "DestDataType":             0,                # destination data types can specified by a variety of ways, such as "s", as listed in SolutionStructs.py::DataType
    "UseBeta":                  True,             # =True use beta parameter (asm will check for B=0 and optimize the write for that), =False don't use beta parameter
    "HighPrecisionAccumulate":  False,            # f32 += f16*f16
    "SilentHighPrecisionAccumulate": False,       # Keep kernel names the same for HPA mode.  Useful for testing.

    "ComplexConjugateA":        False,            # complex data should be conjugated for "C" transpose case
    "ComplexConjugateB":        False,

    # for gemm description
    "TransposeA":               False,            # =True means transA="T" or "C", =False means transA = "N"
    "TransposeB":               True,
    "Batched":                  False,            # add batching dimension

    # for tensor contraction description
    "IndexAssignmentsA":        [0, 2],
    "IndexAssignmentsB":        [1, 2],
    "NumIndicesC":              2,
    "UseInitialStrides":        False,

    # for LD description
    "NumIndiciesLD":            4,
    "IndexAssignmentsLD":       [3, 4, 5, 6]      # order is LDD, LDC, LDA, LDB
    }
defaultProblemSizes = [{"Range": [ [2880], 0, 0 ]}]
defaultBenchmarkFinalProblemSizes = [{"Range": [
    [64, 64, 64, 512], 0, 0 ]}]
defaultBatchedProblemSizes = [{"Range": [ [2880], 0, [1], 0 ]}]
defaultBatchedBenchmarkFinalProblemSizes = [{"Range": [
    [64, 64, 64, 512], 0, [1], 0 ]}]


################################################################################
# Default Analysis Parameters
################################################################################
defaultAnalysisParameters = {
    "ScheduleName":       "Tensile",
    "DeviceNames":  "fallback",
    "ArchitectureName": "gfx000",
    "SolutionImportanceMin":      0.01, # = 0.01=1% total time saved by keeping this solution
    }


################################################################################
# Searching Nested Lists / Dictionaries
# to see if keys exist and what their values are
################################################################################
# param name in structures?
def inListOfDictionaries(param, dictionaries):
  for dictionary in dictionaries:
    if param in dictionary:
      return True
  return False
def inListOfListOfDictionaries(param, dictionaries):
  for dictionaryList in dictionaries:
    if inListOfDictionaries(param, dictionaryList):
      return True
  return False
def inListOfLists(param, lists):
  for l in lists:
    if param in l:
      return True
  return False

# get param values from structures.
def hasParam( name, structure ):
  if isinstance(structure, list):
    for l in structure:
      if hasParam(name, l):
        return True
    return False
  elif isinstance(structure, dict):
    return name in structure
  else:
    return name == structure
    #printExit("structure %s is not list or dict" % structure)

def getParamValues( name, structure ):
  if isinstance(structure, list):
    for l in structure:
      param = getParamValues(name, l)
      if param != None:
        return param
    return None
  elif isinstance(structure, dict):
    if name in structure:
      return structure[name]
    else:
      return None
  else:
    printExit("structure %s is not list or dict" % structure)

################################################################################
# Print Debug
################################################################################
def print1(message):
  if globalParameters["PrintLevel"] >= 1:
    print(message)
    sys.stdout.flush()
def print2(message):
  if globalParameters["PrintLevel"] >= 2:
    print(message)
    sys.stdout.flush()

def printWarning(message):
  print("Tensile::WARNING: %s" % message)
  sys.stdout.flush()
def printExit(message):
  print("Tensile::FATAL: %s" % message)
  sys.stdout.flush()
  sys.exit(-1)

################################################################################
# Locate Executables
# rocm-smi, hcc, rocm_agent_enumerator
################################################################################
def isExe( filePath ):
  return os.path.isfile(filePath) and os.access(filePath, os.X_OK)
def locateExe( defaultPath, exeName ): # /opt/rocm/bin, hcc
  # look in path first
  for path in os.environ["PATH"].split(os.pathsep):
    exePath = os.path.join(path, exeName)
    if isExe(exePath):
      return exePath
  # look in default path second
  exePath = os.path.join(defaultPath, exeName)
  if isExe(exePath):
    return exePath
  return None

# Try to assemble the asmString for the specified target processor
# Success is defined as assembler returning no error code or stderr/stdout
def tryAssembler(isaVersion, options, asmString):
  asmCmd = "%s -x assembler -target amdgcn-amdhsa -mcpu=%s %s -" \
             % (globalParameters["AssemblerPath"], isaVersion, options)

  sysCmd = "echo \"%s\" | %s" % (asmString, asmCmd)
  # import pdb
  # pdb.set_trace()
  try:
    result = subprocess.check_output([sysCmd], shell=True,  stderr=subprocess.STDOUT).decode()
    if globalParameters["PrintLevel"] >=2:
        print("asm_cmd: ", asmCmd)
        print("output :", result)
    if result != "":
      return 0 # stdout and stderr must be empty
  except subprocess.CalledProcessError as RuntimeError:
    if globalParameters["PrintLevel"] >=2:
        print("CalledProcessError", e)
    return 0 # error, not supported

  return 1 # syntax works


################################################################################
# Assign Global Parameters
# each global parameter has a default parameter, and the user
# can override them, those overridings happen here
################################################################################
def assignGlobalParameters( config ):

  global globalParameters

  print1("# Restoring default globalParameters")
  for key in defaultGlobalParameters:
    globalParameters[key] = defaultGlobalParameters[key]

  # Minimum Required Version
  if "MinimumRequiredVersion" in config:
    if not versionIsCompatible(config["MinimumRequiredVersion"]):
      printExit("Benchmark.yaml file requires version=%s is not compatible with current Tensile version=%s" \
          % (config["MinimumRequiredVersion"], __version__) )

  # User-specified global parameters
  print2("GlobalParameters:")
  for key in globalParameters:
    defaultValue = globalParameters[key]
    if key in config:
      configValue = config[key]
      if configValue == defaultValue:
        print2(" %24s: %8s (same)" % (key, configValue))
      else:
        print2(" %24s: %8s (overriden)" % (key, configValue))
    else:
      print2(" %24s: %8s (unspecified)" % (key, defaultValue))

  # ROCm Agent Enumerator Path
  globalParameters["ROCmAgentEnumeratorPath"] = locateExe("/opt/rocm/bin", "rocm_agent_enumerator")
  globalParameters["AssemblerPath"] = os.environ.get("TENSILE_ROCM_ASSEMBLER_PATH");
  if globalParameters["AssemblerPath"] is None:
    globalParameters["AssemblerPath"] = locateExe("/opt/rocm/bin", "hcc");
  globalParameters["ROCmSMIPath"] = locateExe("/opt/rocm/bin", "rocm-smi")
  globalParameters["ExtractKernelPath"] = locateExe("/opt/rocm/bin", "extractkernel")

  # read current gfx version
  if os.name != "nt" and globalParameters["CurrentISA"] == (0,0,0) and globalParameters["ROCmAgentEnumeratorPath"]:
    process = Popen([globalParameters["ROCmAgentEnumeratorPath"], "-t", "GPU"], stdout=PIPE)
    line = process.stdout.readline().decode()
    while line != "":
      gfxIdx = line.find("gfx")
      if gfxIdx >= 0:
        major = int(line[gfxIdx+3:gfxIdx+4])
        minor = int(line[gfxIdx+4:gfxIdx+5])
        step  = int(line[gfxIdx+5:gfxIdx+6])
        if (major,minor,step) in globalParameters["SupportedISA"]:
          print1("# Detected local GPU with ISA: gfx%u%u%u"%(major, minor, step))
          globalParameters["CurrentISA"] = (major, minor, step)
        line = process.stdout.readline().decode()
    if globalParameters["CurrentISA"] == (0,0,0):
      printWarning("Did not detect SupportedISA: %s; cannot benchmark assembly kernels." % globalParameters["SupportedISA"])
    if process.returncode:
      printWarning("%s exited with code %u" % (globalParameters["ROCmAgentEnumeratorPath"], process.returncode))

  # Determine assembler capabilities by testing short instructions sequences:
  globalParameters["AsmCaps"] = {}
  globalParameters["ArchCaps"] = {}
  for (v) in globalParameters["SupportedISA"] + [(0,0,0)]:
    globalParameters["AsmCaps"][v] = {}
    globalParameters["ArchCaps"][v] = {}
    # import pdb
    # pdb.set_trace()
    isaVersion = "gfx" + "".join(map(str,v))
    globalParameters["AsmCaps"][v]["SupportedISA"] = tryAssembler(isaVersion, "", "")
    globalParameters["AsmCaps"][v]["HasExplicitCO"] = tryAssembler(isaVersion, "", "v_add_co_u32 v0,vcc,v0,v0")
    globalParameters["AsmCaps"][v]["HasDirectToLds"] = tryAssembler(isaVersion, "", "buffer_load_dword v40, v36, s[24:27], s28 offen offset:0 lds")
    globalParameters["AsmCaps"][v]["HasAddLshl"] = tryAssembler(isaVersion, "", "v_add_lshl_u32 v47, v36, v34, 0x2")
    globalParameters["AsmCaps"][v]["HasSMulHi"] = tryAssembler(isaVersion, "", "s_mul_hi_u32 s47, s36, s34")
    globalParameters["AsmCaps"][v]["HasCodeObjectV3"] = tryAssembler(isaVersion, "-mno-code-object-v3", "")
    if tryAssembler(isaVersion, "", "s_waitcnt vmcnt(63)"):
      globalParameters["AsmCaps"][v]["MaxVmcnt"] = 63
    elif tryAssembler(isaVersion, "", "s_waitcnt vmcnt(15)"):
      globalParameters["AsmCaps"][v]["MaxVmcnt"] = 15
    else:
      globalParameters["AsmCaps"][v]["MaxVmcnt"] = 0

    caps = ""
    for k in globalParameters["AsmCaps"][v]:
      caps += " %s=%u" % (k, globalParameters["AsmCaps"][v][k])
    # import pdb
    # pdb.set_trace()
    print1 ("# Asm caps for %s:%s" % (isaVersion, caps))
    globalParameters["ArchCaps"][v]["HasEccHalf"] = (v==(9,0,6))
    print1 ("# Arch caps for %s:%s" % (isaVersion, globalParameters["ArchCaps"][v]))

  # For ubuntu platforms, call dpkg to grep the version of hcc.  This check is platform specific, and in the future
  # additional support for yum, dnf zypper may need to be added.  On these other platforms, the default version of
  # '0.0.0' will persist
  if platform.linux_distribution()[0] == "Ubuntu":
    process = Popen(["dpkg", "-l", "hcc"], stdout=PIPE)
    if process.returncode:
      printWarning("%s looking for package %s exited with code %u" % ('dpkg', 'hcc', process.returncode))

    line = process.stdout.readline()
    while line != "":
      packageIdx = line.find("hcc")
      if packageIdx >= 0:
        globalParameters["HccVersion"] = line.split()[2]
        break
      line = process.stdout.readline()

  for key in config:
    value = config[key]
    if key not in globalParameters:
      printWarning("Global parameter %s = %s unrecognised." % ( key, value ))
    globalParameters[key] = value



################################################################################
# Assign Parameters
# populate dst with src[key] else give it the default/backup value
################################################################################
def assignParameterWithDefault(destinationDictionary, key, sourceDictionary, \
    defaultDictionary):
  if key in sourceDictionary:
    destinationDictionary[key] = sourceDictionary[key]
  else:
    destinationDictionary[key] = defaultDictionary[key]

# populate dst with src[key] else abort since it's required
def assignParameterRequired(destinationDictionary, key, sourceDictionary):
  if key in sourceDictionary:
    destinationDictionary[key] = sourceDictionary[key]
  else:
    printExit("Parameter \"%s\" must be defined in dictionary %s" % (key, sourceDictionary) )

def CPUThreadCount():
  if globalParameters["CpuThreads"] == 0:
    return 0
  else:
    import multiprocessing
    cpu_count = multiprocessing.cpu_count()
    cpuThreads = globalParameters["CpuThreads"]
    if cpuThreads < 0:
        return cpu_count*abs(cpuThreads)
    return min(cpu_count, cpuThreads)

################################################################################
# Push / Pop Working Path
# store a WorkingPath where to write files (like benchmark files)
################################################################################
def pushWorkingPath( foldername ):
  # Warning: this is not thread-safe, modifies the global WorkingPath!
  globalParameters["WorkingPath"] = \
      os.path.join(globalParameters["WorkingPath"], foldername )
  ensurePath( globalParameters["WorkingPath"] )
def popWorkingPath():
  # Warning: this is not thread-safe, modifies the global WorkingPath!
  globalParameters["WorkingPath"] = \
      os.path.split(globalParameters["WorkingPath"])[0]
def ensurePath( path ):
  if not os.path.exists(path):
    os.makedirs(path)
  return path

def roundUp(f):
  return (int)(math.ceil(f))

################################################################################
# Is query version compatible with current version
# a yaml file is compatible with tensile if
# tensile.major == yaml.major and tensile.minor.step > yaml.minor.step
################################################################################
def versionIsCompatible(queryVersionString):
  (qMajor, qMinor, qStep) = queryVersionString.split(".")
  (tMajor, tMinor, tStep) = __version__.split(".")

  # major version must match exactly
  if qMajor != tMajor:
    return False

  # minor.patch version must be >=
  if qMinor > tMinor:
    return False
  if qMinor == tMinor:
    if qStep > tStep:
      return False
  return True

# convert python list to C++ initializer style syntax
def listToInitializer(l):
  return "{" + ','.join(map(str, l)) + "}"

################################################################################
# Progress Bar Printing
# prints "||||" up to width
################################################################################
class ProgressBar:
  def __init__(self, maxValue, width=80):
    self.char = '|'
    self.maxValue = maxValue
    self.width = width
    self.maxTicks = self.width - 7


    self.priorValue = 0
    self.fraction = 0
    self.numTicks = 0
    self.createTime = time.time()

  def increment(self, value=1):
    self.update(self.priorValue+value)

  def update(self, value):
    currentFraction = 1.0 * value / self.maxValue
    currentNumTicks = int(currentFraction * self.maxTicks)
    if currentNumTicks > self.numTicks:
      self.numTicks = currentNumTicks
      self.fraction = currentFraction
      self.printStatus()
    self.priorValue = value

  def printStatus(self):
    sys.stdout.write("\r")
    sys.stdout.write("[%-*s] %3d%%" \
        % (self.maxTicks, self.char*self.numTicks, self.fraction*100) )
    if self.numTicks == self.maxTicks:
      stopTime = time.time()
      sys.stdout.write(" (%-.1f secs elapsed)\n"%(stopTime-self.createTime))
    sys.stdout.flush()

  def finish(self): pass

# Append copyrights to all files generated by tensile since they belong to Tensile intellectual property
CMakeHeader = """################################################################################
# Copyright (C) 2016 Advanced Micro Devices, Inc. All rights reserved.
#
# Permission is hereby granted, free of charge, to any person obtaining a copy
# of this software and associated documentation files (the "Software"), to deal
# in the Software without restriction, including without limitation the rights
# to use, copy, modify, merge, publish, distribute, sublicense, and/or sell cop-
# ies of the Software, and to permit persons to whom the Software is furnished
# to do so, subject to the following conditions:
#
# The above copyright notice and this permission notice shall be included in all
# copies or substantial portions of the Software.
#
# THE SOFTWARE IS PROVIDED "AS IS", WITHOUT WARRANTY OF ANY KIND, EXPRESS OR IM-
# PLIED, INCLUDING BUT NOT LIMITED TO THE WARRANTIES OF MERCHANTABILITY, FITNESS
# FOR A PARTICULAR PURPOSE AND NONINFRINGEMENT. IN NO EVENT SHALL THE AUTHORS OR
# COPYRIGHT HOLDERS BE LIABLE FOR ANY CLAIM, DAMAGES OR OTHER LIABILITY, WHETHER
# IN AN ACTION OF CONTRACT, TORT OR OTHERWISE, ARISING FROM, OUT OF OR IN CONNE-
# CTION WITH THE SOFTWARE OR THE USE OR OTHER DEALINGS IN THE SOFTWARE.
################################################################################

###################################################
# This file was generated by Tensile:             #
# https://github.com/ROCmSoftwarePlatform/Tensile #
###################################################


"""

CHeader = """/*******************************************************************************
* Copyright (C) 2016-2019 Advanced Micro Devices, Inc. All rights reserved.
*
* Permission is hereby granted, free of charge, to any person obtaining a copy
* of this software and associated documentation files (the "Software"), to deal
* in the Software without restriction, including without limitation the rights
* to use, copy, modify, merge, publish, distribute, sublicense, and/or sell cop-
* ies of the Software, and to permit persons to whom the Software is furnished
* to do so, subject to the following conditions:
*
* The above copyright notice and this permission notice shall be included in all
* copies or substantial portions of the Software.
*
* THE SOFTWARE IS PROVIDED "AS IS", WITHOUT WARRANTY OF ANY KIND, EXPRESS OR IM-
* PLIED, INCLUDING BUT NOT LIMITED TO THE WARRANTIES OF MERCHANTABILITY, FITNESS
* FOR A PARTICULAR PURPOSE AND NONINFRINGEMENT. IN NO EVENT SHALL THE AUTHORS OR
* COPYRIGHT HOLDERS BE LIABLE FOR ANY CLAIM, DAMAGES OR OTHER LIABILITY, WHETHER
* IN AN ACTION OF CONTRACT, TORT OR OTHERWISE, ARISING FROM, OUT OF OR IN CONNE-
* CTION WITH THE SOFTWARE OR THE USE OR OTHER DEALINGS IN THE SOFTWARE.
*******************************************************************************/

/**************************************************
* This file was generated by Tensile:             *
* https://github.com/ROCmSoftwarePlatform/Tensile *
**************************************************/


"""

HR = "################################################################################"<|MERGE_RESOLUTION|>--- conflicted
+++ resolved
@@ -151,8 +151,6 @@
 else:
   globalParameters["RuntimeLanguage"] = "HIP"
 
-globalParameters["CodeObjectVersion"] = "V2"
-
 # might be deprecated
 globalParameters["EnableHalf"] = False
 globalParameters["ClientArgs"] = ""
@@ -171,6 +169,8 @@
       if sg0*sg1*nsg == numThreads:
           workGroup = [sg0, sg1, nsg]
           validWorkGroups.append(workGroup)
+
+
 validThreadTileSides = [1, 2, 3, 4, 5, 6, 7, 8, 9, 10, 11, 12, 13, 14, 15, 16]
 validThreadTiles = []
 for i in validThreadTileSides:
@@ -462,11 +462,7 @@
     #
     # Formula for wgSerial:
     # wgSerial = wg0 + (wg1 % WorkGroupMapping) * nwg0
-<<<<<<< HEAD
-    "WorkGroupMapping":           list(range(-1024,1024+1)),  # change a workgroup's id so that the all the workgroups on the gpu at a time are hitting L2 cache the best
-=======
-    "WorkGroupMapping":           range(0,1024+1),  # change a workgroup's id so that the all the workgroups on the gpu at a time are hitting L2 cache the best
->>>>>>> 8d4ef3eb
+    "WorkGroupMapping":           list(range(0,1024+1)),  # change a workgroup's id so that the all the workgroups on the gpu at a time are hitting L2 cache the best
     "WorkGroupMappingType":       ["B", "Z"],           # Blocking, Z-order (not any faster than blocking, especially for the arithmetic it requires)
     "MaxOccupancy":               list(range(1, 40+1)),       # wg / CU; if cache thrashing is hurting performance, this allocates extra lds to artificially limit occupancy
     "WorkGroup":                  validWorkGroups,      # ( wg0 x wg1 x LocalSplitU ) dimensions of the workgroup which will operate on a tile and share lds
@@ -873,8 +869,7 @@
              % (globalParameters["AssemblerPath"], isaVersion, options)
 
   sysCmd = "echo \"%s\" | %s" % (asmString, asmCmd)
-  # import pdb
-  # pdb.set_trace()
+
   try:
     result = subprocess.check_output([sysCmd], shell=True,  stderr=subprocess.STDOUT).decode()
     if globalParameters["PrintLevel"] >=2:
@@ -955,8 +950,6 @@
   for (v) in globalParameters["SupportedISA"] + [(0,0,0)]:
     globalParameters["AsmCaps"][v] = {}
     globalParameters["ArchCaps"][v] = {}
-    # import pdb
-    # pdb.set_trace()
     isaVersion = "gfx" + "".join(map(str,v))
     globalParameters["AsmCaps"][v]["SupportedISA"] = tryAssembler(isaVersion, "", "")
     globalParameters["AsmCaps"][v]["HasExplicitCO"] = tryAssembler(isaVersion, "", "v_add_co_u32 v0,vcc,v0,v0")
@@ -974,8 +967,7 @@
     caps = ""
     for k in globalParameters["AsmCaps"][v]:
       caps += " %s=%u" % (k, globalParameters["AsmCaps"][v][k])
-    # import pdb
-    # pdb.set_trace()
+
     print1 ("# Asm caps for %s:%s" % (isaVersion, caps))
     globalParameters["ArchCaps"][v]["HasEccHalf"] = (v==(9,0,6))
     print1 ("# Arch caps for %s:%s" % (isaVersion, globalParameters["ArchCaps"][v]))
