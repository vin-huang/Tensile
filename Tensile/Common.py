################################################################################
# Copyright (C) 2016 Advanced Micro Devices, Inc. All rights reserved.
#
# Permission is hereby granted, free of charge, to any person obtaining a copy
# of this software and associated documentation files (the "Software"), to deal
# in the Software without restriction, including without limitation the rights
# to use, copy, modify, merge, publish, distribute, sublicense, and/or sell cop-
# ies of the Software, and to permit persons to whom the Software is furnished
# to do so, subject to the following conditions:
#
# The above copyright notice and this permission notice shall be included in all
# copies or substantial portions of the Software.
#
# THE SOFTWARE IS PROVIDED "AS IS", WITHOUT WARRANTY OF ANY KIND, EXPRESS OR IM-
# PLIED, INCLUDING BUT NOT LIMITED TO THE WARRANTIES OF MERCHANTABILITY, FITNESS
# FOR A PARTICULAR PURPOSE AND NONINFRINGEMENT. IN NO EVENT SHALL THE AUTHORS OR
# COPYRIGHT HOLDERS BE LIABLE FOR ANY CLAIM, DAMAGES OR OTHER LIABILITY, WHETHER
# IN AN ACTION OF CONTRACT, TORT OR OTHERWISE, ARISING FROM, OUT OF OR IN CONNE-
# CTION WITH THE SOFTWARE OR THE USE OR OTHER DEALINGS IN THE SOFTWARE.
################################################################################
import os.path
import sys
from __init__ import __version__
from collections import OrderedDict
from subprocess import Popen, PIPE
import time
import platform

startTime = time.time()

# print level
# 0 - user wants no printing
# 1 - user wants limited prints
# 2 - user wants full prints

################################################################################
# Global Parameters
################################################################################
globalParameters = OrderedDict()

########################################
# common
########################################
globalParameters["MinimumRequiredVersion"] = "0.0.0"  # which version of tensile is required to handle all the features required by this configuration file
globalParameters["PrintLevel"] = 1                # how much info to print. 0=none, 1=standard, 2=verbose
# benchmarking
globalParameters["KernelTime"] = False            # T=use device timers, F=use host timers
globalParameters["PreciseKernelTime"] = True     # T=On hip, use the timestamps for kernel start and stop rather than separate events.  Can provide more accurate kernel timing.
globalParameters["CodeFromFiles"] = True          # if False byte arrays will be generated during Benchmarking phase as before
globalParameters["PinClocks"] = False             # T=pin gpu clocks and fan, F=don't
globalParameters["NumBenchmarks"] = 1             # how many benchmark data points to collect per problem/solution
globalParameters["SyncsPerBenchmark"] = 1         # how iterations of the stream synchronization for-loop to do per benchmark data point
globalParameters["EnqueuesPerSync"] = 1           # how many solution enqueues to perform per synchronization
globalParameters["SleepPercent"] = 300            # how long to sleep after every data point: 25 means 25% of solution time. Sleeping lets gpu cool down more.
# validation
globalParameters["NumElementsToValidate"] = 128   # number of elements to validate, 128 will be evenly spaced out (with prime number stride) across C tensor
globalParameters["ValidationMaxToPrint"] = 4      # maximum number of mismatches to print
globalParameters["ValidationPrintValids"] = False # print matches too
# steps
globalParameters["ForceRedoBenchmarkProblems"] = True # if False and benchmarking already complete, then benchmarking will be skipped when tensile is re-run
globalParameters["ForceRedoLibraryLogic"] = True      # if False and library logic already analyzed, then library logic will be skipped when tensile is re-run
globalParameters["ForceRedoLibraryClient"] = True     # if False and library client already built, then building library client will be skipped when tensile is re-run
globalParameters["ShowProgressBar"] = True     # if False and library client already built, then building library client will be skipped when tensile is re-run
globalParameters["SolutionSelectionAlg"] = 0          # algorithm to detetermine which solutions to keep. 0=removeLeastImportantSolutions, 1=keepWinnerSolutions (faster)
globalParameters["ExitAfterKernelGen"] = False     # Exit after generating kernels
globalParameters["ShowProgressBar"] = True     # if False and library client already built, then building library client will be skipped when tensile is re-run
globalParameters["WavefrontWidth"] = 64     # if False and library client already built, then building library client will be skipped when tensile is re-run
globalParameters["ExitOnFails"] = 1     # Exit if failures detected.
globalParameters["CpuThreads"] = -1  # How many CPU threads to use for kernel generation.  0=no threading, -1 == nproc, N=min(nproc,N)

########################################
# less common
########################################
globalParameters["CMakeBuildType"] = "Release"            # whether benchmark clients and library client should be release or debug
globalParameters["PrintSolutionRejectionReason"] = False  # when a solution is marked as invalid, print why

# how to initialize tensor data
# serial-in-u will use a sequence that increments in the K dimension
# This is a predictable patterns that can be checked as the kernel runs to detect
# when the wrong data is being used.
globalParameters["DataInitTypeAB"] = 3            # 0=0, 1=1, 2=serial, 3=rand, 4=NaN, 5=serial-in-u.  Can be overridden by the DataInitTypeA or DataInitTypeB.  Eventually DataInitTypeAB will be retired.
globalParameters["DataInitTypeA"] = -1            # 0=0, 1=1, 2=serial, 3=rand, 4=NaN, 5=serial-in-u.  -1 uses value from DataInitTypeAB
globalParameters["DataInitTypeB"] = -1            # 0=0, 1=1, 2=serial, 3=rand, 4=NaN, 5=serial-in-u.  -1 uses value from DataInitTypeAB
globalParameters["DataInitTypeC"]  = 3            # 0=0, 1=1, 2=serial, 3=rand, 4=Na, 5=serial-in-uN
globalParameters["DataInitTypeAlpha"] = 2         # 0=0, 1=1, 2=2, 3=rand, 4=NaN
globalParameters["DataInitTypeBeta"] = 2          # 0=0, 1=1, 2=2, 3=rand, 4=NaN
# build parameters
globalParameters["CMakeCXXFlags"] = ""            # pass flags to cmake
globalParameters["CMakeCFlags"] = ""              # pass flags to cmake
globalParameters["DebugKernel"] = False           # assembly only, kernel gets buffer for debug "printing"; kernel writes data to memory, gets coppied to host and printed
globalParameters["LibraryPrintDebug"] = False     # solutions will print enqueue info when enqueueing a kernel

# Tensor printing controls:
globalParameters["PrintTensorA"] = 0          # Print TensorA after initialization
globalParameters["PrintTensorB"] = 0          # Print TensorB after initialization
globalParameters["PrintTensorC"] = 0          # Print TensorC.  0x1=after init; 0x2=after copy-back; 0x3=both
globalParameters["PrintWinnersOnly"] = False      # Only print the solutions which become the fastest

# PrintMaxCols applies to dimensions where multiple cols are printed per line.
# PrintMaxRows applies to dimensions where one row is printed per line
# If PrintMax* is greater than the dimension, the middle elements will be repaced with "..."


# device selection
globalParameters["Platform"] = 0                  # select opencl platform
globalParameters["Device"] = 0                    # select hip device or opencl device within platform

# shouldn't need to change
globalParameters["DeviceLDS"] = 65536             # LDS bytes per CU, for computing occupancy
globalParameters["MaxLDS"] = 65536                # max LDS a kernel should attempt to use
globalParameters["MaxDepthU"] = 256               # max DepthU value to allow
globalParameters["ShortNames"] = False            # on windows kernel names can get too long; =True will convert solution/kernel names to serial ids
<<<<<<< HEAD
globalParameters["MergeFiles"] = True             # F=store every solution and kernel in sepperate file; T=store all solutions in single file
globalParameters["SupportedISA"] = [(8,0,3), (9,0,0), (9,0,6)]             # assembly kernels writer supports these architectures
=======
globalParameters["MergeFiles"] = True             # F=store every solution and kernel in separate file; T=store all solutions in single file
globalParameters["SupportedISA"] = [(8,0,3), (9,0,0)]             # assembly kernels writer supports these architectures
>>>>>>> 4ad397f5
globalParameters["BenchmarkProblemsPath"] = "1_BenchmarkProblems" # subdirectory for benchmarking phases
globalParameters["BenchmarkDataPath"] = "2_BenchmarkData"         # subdirectory for storing final benchmarking data
globalParameters["LibraryLogicPath"] = "3_LibraryLogic"           # subdirectory for library logic produced by analysis
globalParameters["LibraryClientPath"] = "4_LibraryClient"         # subdirectory for building example library client

# internal, i.e., gets set during startup
globalParameters["CurrentISA"] = (0,0,0)
globalParameters["ROCmAgentEnumeratorPath"] = None      # /opt/rocm/bin/rocm_agent_enumerator
globalParameters["ROCmSMIPath"] = None                  # /opt/rocm/bin/rocm-smi
globalParameters["AssemblerPath"] = None                # /opt/rocm/bin/hcc
globalParameters["WorkingPath"] = os.getcwd()           # path where tensile called from
globalParameters["IndexChars"] =  "IJKLMNOPQRSTUVWXYZ"  # which characters to use for C[ij]=Sum[k] A[ik]*B[jk]
globalParameters["ScriptPath"] = os.path.dirname(os.path.realpath(__file__))            # path to Tensile/Tensile.py
globalParameters["SourcePath"] = os.path.join(globalParameters["ScriptPath"], "Source") # path to Tensile/Source/
globalParameters["HccVersion"] = "0,0,0"

# default runtime is selected based on operating system, user can override
if os.name == "nt":
  globalParameters["RuntimeLanguage"] = "OCL"
else:
  globalParameters["RuntimeLanguage"] = "HIP"

# might be deprecated
globalParameters["SolutionMapHash"] = False
globalParameters["EnableHalf"] = False

################################################################################
# Enumerate Valid Solution Parameters
################################################################################
validWorkGroups = []
for numThreads in range(64, 1025, 64):
  for nsg in [ 1, 2, 4, 8, 16, 32, 64, 96, 128, 256 ]:
    for sg0 in range(1, numThreads/nsg+1):
      sg1 = numThreads/nsg/sg0
      if sg0*sg1*nsg == numThreads:
          workGroup = [sg0, sg1, nsg]
          validWorkGroups.append(workGroup)


validThreadTileSides = [1, 2, 3, 4, 5, 6, 7, 8, 9, 10, 11, 12, 13, 14, 15, 16]
validThreadTiles = []
for i in validThreadTileSides:
  for j in validThreadTileSides:
    validThreadTiles.append([i, j])

validMacroTileSides = [1, 2, 4, 8, 16, 32, 64, 128, 256, 512, 1024, 6, 12, 24, 48, 96, 192, 384, 768 ]
validMacroTiles = []
validISA = [(0,0,0)]
validISA.extend(globalParameters["SupportedISA"])
depthUs = range(-16, 0)
depthUs.extend(range(2,512+1,1))
for i in validMacroTileSides:
  for j in validMacroTileSides:
    validMacroTiles.append([i, j])
validParameters = {
    "LoopDoWhile":                [ False, True ], # Source. True=DoWhile, False=For loop
    "LoopTail":                   [ False, True ], # tail loop handles non multiples of unrolled summation loop

    # threads load elements from global into registers, then write from registers to LDS
    # these options affect those read/write patterns
    # coalesce-group=True  means adjacent threads will     read adjacent addresses; if the data needs to be transposed then adjacent threads will NOT write adjacent elements to LDS.
    # coalesce-group=False means adjacent threads will NOT read adjacent addresses; if the data needs to be transposed then adjacent threads will     write adjacent elements to LDS.
    # this parameter really only matters for transposing
    # =False means the L1 cache will do the transposing work and it is quite fast; then data is written coalesced (no bank conflicts) to LDS.
    # =True means the transpose will happen while writing to LDS, this usually has bank conflicts, but it appears the throughput is still fast enough to not slow the VALUs down.
    # it appears that the L1 cache can still achieve quite a bit of performance for GRCG=False, but overall it's usually faster to read coalesced
    "GlobalReadCoalesceGroupA":   [ False, True ],
    "GlobalReadCoalesceGroupB":   [ False, True ],

    # for transposes, this option governs how short-vectors should be read from global and written to lds
    # it is impossible to transpose data while operating on short-vectors for GlobalRead,LocalWrite and LocalRead; an odd number of those must be transposing and operating on vector components.
    # since data will be read from lds many more times than it will be written, data must always end up in lds such that short-vectors can be read from lds 
    # =True means read short-vector from global and write its components to lds
    # =False means read vector components from global so that a full short-vector can be written to lds
    # both options were supported until a refactoring of the short-vector code (necessary to enable assembly) broke it. Since =True always seems to be faster, no time has been spend on fixing =False
    #  it may still work in source, but just not in assembly. The problem is the order in which elements are stored into vgprs, is different than the order in which they are written to lds. In source each
    #  loaded element gets a variable name which in independent of the order that they are written in the source code, but in assembly the values are just assigned vgprs in order and that order needs to be shuffles.
    "GlobalReadCoalesceVectorA":  [        True ], # FIXME =False worked before the vector refactor; fixing requires re-ordering load/store indices; but they aren't the faster option so not worth time right now
    "GlobalReadCoalesceVectorB":  [        True ],

    "PrefetchGlobalRead":         [ False, True ], # prefetch / double-buffer reads from global memory -> vgprs -> lds. Requires 2X LDS space, and VGPRs for buffering data on way into LDS
    "PrefetchLocalRead":          [ 0,1,2,3], # prefetch / double-buffer reads from lds (or 2 for triple-buffer, 3 for quad-buffer).  Increases size of ValuA/ValuB registers.

    # When splitting up the summation between workgroups, there are two options for organizing which workgroup will do what
    # If we begin with N workgroups and set GSU=4, there will now be 4N workgroups
    # GSUWGMRR=False means workgroup 0,1,2,3 will all work on the same tile; =True means workgroup 0, N-1, 2N-1, 3N-1 will all work on the same tile
    # GSUSARR=False means the 4 workgroups do whole chunks of the summation: k=0 -> K/4-1, k=K/4 -> 2K/4-1, k=2K/4 -> 3K/4-1, k=3K/4 -> 4K/4-1
    # GSUSARR=True means the 4 workgroups round robin split up the chunks of the summation: k=0 -> DU-1, 4DU -> 5DU-1, ...; k=1DU -> 2DU-1, 5DU -> 6DU-1...; ...
    "GlobalSplitU":               range(1, 1024+1),
    "GlobalSplitUWorkGroupMappingRoundRobin":     [ False, True ],
    "GlobalSplitUSummationAssignmentRoundRobin":  [ False, True ],

    # in opencl for some compilers, performance improved by putting a memfence after each subiteration; it prevented the loads of one subiteration from being moved
    # into a prior iteration, which would help latency but it consumed more vgprs which was a net loss
    "UnrollMemFence":             [ False, True ],

    # not used yet; will refer to combining multiple reads into single instruction
    # such as ds_read_b32 -> ds_read2_b32
    # the pro is that it cuts in half the number of instructions
    # the con is that bits per offset is half, so arithmatic might be required to increment and reset offset vgprs
    "GlobalRead2A":               [ False, True ],
    "GlobalRead2B":               [ False, True ],
    "LocalWrite2A":               [ False, True ],
    "LocalWrite2B":               [ False, True ],
    "LocalRead2A":                [ False, True ],
    "LocalRead2B":                [ False, True ],
    "BufferLoad":                 [ False, True],
    "BufferStore":                [ False, True],

    # Attempt to load directly from global memory into LDS.
    # Assembly only
    # Requires BufferLoad, assembler support for lds modifier on buffer
    # loads (checked automatically), GlobalVectorWidth=1 (this is hw
    # requirement) and A/B must not require any transpose.
    # DirectToLds reduces load latency and eliminates the
    # G2L registers used to stage data.  Also replaces the
    # local write offset with an SGPR.
    # For an 8x8 TT with PrefetchGlobalRead=1 this can save 33 VGPRs.
    "DirectToLds":                [ False, True],

    # Use buffer limit field to precisely check array bounds.
    # Requires BufferLoad.  Eliminate the shift logic and
    # simplifies the bounds checking.  Enables
    # UseSgprForGRO.
    "PreciseBoundsCheck":         [ False, True],

    # Attempt to use SGPR for Global Read Offsets.
    # Requires BufferLoad=1 and PreciseBoundsCheck=1
    # This will convert VGPR into SGPR which is usually a win (in particular if the GlobalReadWidth is 1.)
    # However, the mode may exhaust all available SGPR, in particular for large unroll
    # -1 attempt to use a hueristic to determine when the tile size will use too many SGPR
    "UseSgprForGRO":              [ -1, 0, 1],
    "FractionalLoad":             [ False, True] , # Some work-items in the group may not participate in the final buffer load.  Allows more flexibility in choosing DepthU.

    # Attempt to vectorize atomics
    # 1,2,4 : Number of elements to vectorize
    # -1 : Maximum supported value.  Half=2, Single=1, Double=1
    # Currently 32-bit CAS only, eventually might support more
    "VectorAtomicWidth":          [ -1, 1, 2 ] ,

    # When creating the kernel, assume that the summation size is some multiple of the element size.
    # This can result in more efficient kernels, but requires runtime checking to ensure the specified
    # summation value meets the requirements
    # 1 indicates no restriction (since all sizes are multiples of 1)
    # If changing this also change runtime writeSolutionAssertionCheck* functions in Common.py and in TensileTypes.py (AssertionProperties class)
    "AssertSummationElementMultiple": [1,2,4,8],

    # When creating the kernel, assume that the 'first' free index size is some
    # multiple of the element size.
    # "first" free index is FreeIndex[0] and usually letter "I"
    # 1 indicates no restriction (since all sizes are multiples of 1)
    # If changing this also change runtime writeSolutionAssertionCheck* functions in Common.py and in TensileTypes.py (AssertionProperties class)
    "AssertFree0ElementMultiple" : [1,2,4,8],

    # Generate code inside kernel to check assertions above on Tensor dimensions
    "CheckTensorDimAsserts":               [False, True],

    # For Block Mapping type:
    # 0   : Use hardware-assigned wg number with no remapping.
    # N   : WG block width.  "Wrap" to a new wg1 "row" assignment after N WGs assigned in that row.
    # < 0 : Swaps the position of wg0 and wg1.
    "WorkGroupMapping":           range(-1024,1024+1),  # change a workgroup's id so that the all the workgroups on the gpu at a time are hitting L2 cache the best
    "WorkGroupMappingType":       ["B", "Z"],           # Blocking, Z-order (not any faster than blocking, especially for the arithmetic it requires)
    "MaxOccupancy":               range(1, 40+1),       # wg / CU; if cache thrashing is hurting performance, this allocates extra lds to artificially limit occupancy
    "WorkGroup":                  validWorkGroups,      # ( wg0 x wg1 x LocalSplitU ) dimensions of the workgroup which will operate on a tile and share lds
    "ThreadTile":                 validThreadTiles,     # ( tt0 x tt1 ) dimensions of the C tile that each thread works on, TT=4 and VW=4 means a thread will work on a tight 4x4 tile of C, where VW=1 means the tile will work on 16 spread out values
    "MacroTile":                  validMacroTiles,      # MT0 = wg0*tt0, MT1 = wg1*tt1

    # If negative, setting is precise and will disable onlt the specified code piece.
    # If positive, each switch includes switches <= the specified switch.
    # For example 3 will enable NoPostLoop+NoGlobalRead+NoLocalWrite
    # 0=Baseline
    # 1= +NoPostLoop
    # 2= +NoGlobalRead
    # 3= +NoLocalWrite
    # 4= +NoLocalRead
    # 5= +NoWait +NoSync
    # 6= +NoMAC
    # 7= +NoPreLoop+ NoGlobalReadInc
    # 9= NullKernel
    # For example set to DisableKernelPieces: [0,1,2,3,4,5,6,7,9]
    "DisableKernelPieces":        range(-9,10),         # disable pieces of the kernel, for performance isolation


    # 0  : standard launch
    # N>0 : launch persistent kernel with N workgroups per compute unit
    "PersistentKernel":           range(0,10+1) ,       # Use persistent kernel.


    # Controls desiredwidth of loads from global memory -> LDS.
    # and eliminates the pointer unshift logic
    # -1 : Set GlobalReadVectorWidth =  VectorWidth
    #  1 cannot be used for half type.
    "GlobalReadVectorWidth":      [ -1, 1, 2, 3, 4, 6, 8 ],

    # threads should read/write/operate on this many contiguous elements from the C matrix.
    # If VW=4 then thread0 will process 4 consec C elements, then thread1 next 4, etc.
    # If the ThreadTile is > VectorWidth then thread0 will next operate on the 4 elements in C at (4*NumThreads)
    # Typically the load vector width and store vector width are directly related to the VW.
    # The load width is closely related to the width of local stores so VectorWidth controls local write width.
    # Local read width also matches since VectorWidth consec elements must be read
    # Typically matching 16 bytes is good choice since the stores will be optimally coalesced with 16 bytes/WI.
    # -1 means use the largest vector width up to 128 bits. Using a VW too large which results in >16bytes/thread isn't supported
    "VectorWidth":                [ -1, 1, 2, 3, 4, 6, 8 ],


    # Minimum guaranteed global store vector width
    # Tensile will allocate additional VGPR in Global Store phase if needed to
    # ensure that writes can be written with MinWriteVectorWidth.
    # If requested global write vector width is larger than MinGlobalWriteVectorWidth,
    # then additional
    # or the granted gwvw == MinGlobalWriteVectorWidth.
    # MinGlobalWriteVectorWidth=-1 chooses a sensible default of 2 for half and
    # one for other types.
    "MinGlobalWriteVectorWidth":      [-1, 1, 2, 4, 8 ],

    "VectorStore":                    [False, True],

    # place upper and lower limits on the skinny-ness of macro tiles; shape=1 means square tile, like 64x64. shape=4 means 4x64 or 64x4 or 128x8...
    # these will just mark some kernels as invalid so that fewer kernels will be checked
    "MacroTileShapeMin":          range(1, 256+1),
    "MacroTileShapeMax":          range(1, 256+1),

    # when loading all the data from global into lds requires multiple load instructions, these parameters govern which
    # loads will pull which rectangle of data from global into lds
    # NLC=1 means one load along the coalesced dimension, which results in the most coalescing possible
    # NLC=-1 looks for the largest number of reads along the coalesced dimension which results in the least ammount of coalescing;
    # however in this case the stride between one load and another is a static value, therefore buffer loads only need one set of registers
    # whereas the =1 case has a stride which is a multiple of a kernel argument and therefore needs one address per load in the perpendicular dimension
    "NumLoadsCoalescedA":         range(-1, 64+1),
    "NumLoadsCoalescedB":         range(-1, 64+1),

    # DepthU, LocalSplitU (which is the 3rd number in WorkGroup), and LoopUnroll are closely related
    # LoopUnroll=4 means there are 4 subiterations within the loop, 4 actual iterations written in the code.
    # LocalSplit=2 means the workgroup is split up into 2 subgroups, and each subgroup is doing different parts of the summation.
    # subgroup0 does k=0-3, 8-11... and subgroup1 does k=4-7, 12-15...
    # So, each iteration through the summation loop, which has 4 actual subiterations, does 8 summation iterations, because each subgroup did 4; and when data is read from global memory the threads read 8 elements along the summation dimension.
    # DepthU = LoopUnroll * LocalSplitU = 4*2 in this case
    # it made more sense for the user to directly control LocalSplitU and DepthU, then derrive afterwards LoopUnroll=DepthU/LocalSplitU
    # -1 : Only allow GLVW=1
    # -2 : Only allow max(GLVWA,GLVWB) < VW ?
    # -3 : Only allow min(GLVWA,GLVWB) < VW ?
    "DepthU":                     depthUs,

    # integer ammount of padding to put into LDS, in 2016 this didn't seem to help performance, profilers were showing that channel conflicts weren't really hurting
    # performance so this has been deprecated and probably doesn't work
    # -1 means use same padding as the VectorWidth
    "LdsPadA":                     [ -1, 0, 1, 2, 3, 4, 8],
    "LdsPadB":                     [ -1, 0, 1, 2, 3, 4, 8],

    # tinkered with adding extra syncs or waits in the assembly kernels to see if it would improve the sequencing between workgroups, "fully synchronous scheduling" is WAY more promising; this can be deprecated
    "PerformanceSyncLocation":    range(-1, 16*16+1),
    "PerformanceWaitLocation":    range(-1, 16*16+1),
    "PerformanceWaitCount":       range(-1, 16),

    # add gls or slc after global memory read/writes to change cacheing, not cacheing the writes is promising and improved performance a tiny bit
    "NonTemporalC":               range(0,4),
    "NonTemporalA":               range(0,4),
    "NonTemporalB":               range(0,4),

    # guard against out of bounds reads
    # None: don't guard
    # Branch: use if statements (source only, and doesn't support VW)
    # ShiftPtr: shift read pointers to be in bounds, then unshift registers (source & assembly), allows smallest supported problem size to be M or N >= global load vector width, i.e. 1
    # ShiftTile: todo. this is MIOpenGemm's strategy, probably eliminates unshift however smallest supported problem size would be tile size
    # BoundaryLoad: todo. use isa to set buffer/image load boundaries and out of bounds data automatically comes in as zero
    "EdgeType":                   [ "Branch", "ShiftPtr", "None" ], # None=don't guard against ou

    # Group together unroll iterations inside the unroll loop.
    # For example, InnerUnroll=2 will fetch LDS for two unroll iterations
    "InnerUnroll":                [1,2,4],

    # Arrange elements in LDS so N elements consec in U-dim are adjacent in LDS
    # 1 is default and results in no interleaving.
    # Implementation only supports LocalDotLayout that is a power-of-two
    "LocalDotLayout":             [1,2,4,8],

    # Kernels should be written in assembly or source
    # if assembly, ISA will determine architecture
    # if source, Runtime will determine language
    # later on, we'll relax this to inner kernel languages and outer kernel languages, such as inline asm embedded in ocl or in llvm
    "KernelLanguage":             [ "Assembly", "Source" ],
    "ISA":                        validISA,       # arch for assembly kernels

    }
# same parameter for all solution b/c depends only on compiler
defaultBenchmarkCommonParameters = [
    {"LoopDoWhile":               [ False ] },
    {"LoopTail":                  [ True ] },
    {"EdgeType":                  [ "Branch" ] },
    {"InnerUnroll":               [ 1 ] },
    {"LocalDotLayout":            [ 1 ] },
    {"KernelLanguage":            [ "Source" ] },
    {"LdsPadA":                   [ 0 ] },
    {"LdsPadB":                   [ 0 ] },
    {"MaxOccupancy":              [ 40 ] },
    {"VectorWidth":               [ -1 ] },
    {"MinGlobalWriteVectorWidth": [ -1 ] },
    {"VectorStore":               [ True ] },
    {"GlobalReadVectorWidth":     [ -1 ] },
    {"GlobalReadCoalesceVectorA": [ True ] },
    {"GlobalReadCoalesceVectorB": [ True ] },
    {"GlobalReadCoalesceGroupA":  [ True ] },
    {"GlobalReadCoalesceGroupB":  [ True ] },
    {"PrefetchGlobalRead":        [ True ] },
    {"PrefetchLocalRead":         [ 1 ] },
    {"UnrollMemFence":            [ False ] },
    {"GlobalRead2A":              [ True ] },
    {"GlobalRead2B":              [ True ] },
    {"LocalWrite2A":              [ True ] },
    {"LocalWrite2B":              [ True ] },
    {"LocalRead2A":               [ True ] },
    {"LocalRead2B":               [ True ] },
    {"BufferLoad":                [ True ] },
    {"BufferStore":               [ True ] },
    {"DirectToLds":               [ True ] },
    {"PreciseBoundsCheck":        [ False ] },
    {"UseSgprForGRO":             [ -1 ] },
    {"AssertSummationElementMultiple": [ 1 ] },
    {"AssertFree0ElementMultiple": [ 1 ] },
    {"CheckTensorDimAsserts"      : [ False ] },

    {"GlobalSplitU":              [ 1 ] },
    {"GlobalSplitUSummationAssignmentRoundRobin": [ True ] },
    {"GlobalSplitUWorkGroupMappingRoundRobin":    [ False ] },
    {"MacroTileShapeMin":         [ 1 ] },
    {"MacroTileShapeMax":         [ 64 ] },
    {"PersistentKernel":          [ 0 ] },
    {"FractionalLoad":            [ 0 ] },
    {"VectorAtomicWidth":         [ -1 ] },

    {"NumLoadsCoalescedA":        [ 1 ] },
    {"NumLoadsCoalescedB":        [ 1 ] },
    {"WorkGroup":                 [ [16,16,1]] },
    {"WorkGroupMappingType":      [ "B" ] },
    {"WorkGroupMapping":          [ 8 ] },
    {"ThreadTile":                [ [4,4] ] },
    {"DisableKernelPieces":       [ 0 ] },
    {"DepthU":                    [ -1 ] },
    {"PerformanceSyncLocation":   [ -1 ] },
    {"PerformanceWaitLocation":   [ -1 ] },
    {"PerformanceWaitCount":      [ -1 ] },
    {"NonTemporalC":              [ 0 ] },
    {"NonTemporalA":              [ 0 ] },
    {"NonTemporalB":              [ 0 ] },
    ]
# benchmark these solution independently
defaultForkParameters = []
defaultBenchmarkForkParameters = []
defaultJoinParameters = []
defaultBenchmarkJoinParameters = []

# dictionary of defaults comprised for 1st option for each parameter
defaultSolution = {}
for paramList in [defaultBenchmarkCommonParameters, defaultForkParameters, \
    defaultBenchmarkForkParameters,defaultBenchmarkJoinParameters]:
  for paramDict in paramList:
    for key, value in paramDict.iteritems():
      defaultSolution[key] = value[0]
# other non-benchmark options for solutions

################################################################################
# Default Problem Type
################################################################################
defaultProblemType = {
    # =GEMM uses TransposeA,B paramters and makes the problem type more readeable for users
    # =TensorContraction  requires specifying
    "OperationType":            "GEMM",

    "DataType":                 0,                # data types can specified by a variety of ways, such as "s", as listed in SolutionStructs.py::DataType
    "UseBeta":                  True,             # =True use beta parameter (asm will check for B=0 and optimize the write for that), =False don't use beta parameter
    "HighPrecisionAccumulate":  False,            # f32 += f16*f16
    "SilentHighPrecisionAccumulate": False,       # Keep kernel names the same for HPA mode.  Useful for testing.

    "ComplexConjugateA":        False,            # complex data should be conjugated for "C" transpose case
    "ComplexConjugateB":        False,

    # for gemm description
    "TransposeA":               False,            # =True means transA="T" or "C", =False means transA = "N"
    "TransposeB":               True,
    "Batched":                  False,            # add batching dimension

    # for tensor contraction description
    "IndexAssignmentsA":        [0, 2],
    "IndexAssignmentsB":        [1, 2],
    "NumIndicesC":              2,
    "UseInitialStrides":        False,


    }
defaultProblemSizes = [{"Range": [ [2880], 0, 0 ]}]
defaultBenchmarkFinalProblemSizes = [{"Range": [
    [64, 64, 64, 512], 0, 0 ]}]
defaultBatchedProblemSizes = [{"Range": [ [2880], 0, [1], 0 ]}]
defaultBatchedBenchmarkFinalProblemSizes = [{"Range": [
    [64, 64, 64, 512], 0, [1], 0 ]}]


################################################################################
# Default Analysis Parameters
################################################################################
defaultAnalysisParameters = {
    "ScheduleName":       "Tensile",
    "DeviceNames":  "fallback",
    "ArchitectureName": "gfx000",
    "SolutionImportanceMin":      0.01, # = 0.01=1% total time saved by keeping this solution
    }


# Header written once at start of solution lookup functions
# Also written into the benchmark client
# Assumes surrounding code has defined sizeI,sizeJ, etc vars
def writeSolutionAssertionCheckHeader(problemType):
  s = ""
  indent = "  "
  summationIdx  = problemType["IndicesSummation"][-1] # use last summation idx
  summationChar = globalParameters["IndexChars"][summationIdx]

  free0Index = problemType["IndicesFree"][0] # use lowest free index, this is coalesced dim for C
  free0Char = globalParameters["IndexChars"][free0Index]
  s += indent + "unsigned psem = 1; // problem summation element multiple\n"
  s += indent + "if ((size%s & 0x7) == 0) psem=8;\n"%(summationChar)
  s += indent + "else if ((size%s & 0x3) == 0) psem=4;\n"%(summationChar)
  s += indent + "else if ((size%s & 0x1) == 0) psem=2;\n"%(summationChar)
  s += "\n"
  s += indent + "unsigned pf0em = 1; // problem free0 element multiple\n"
  s += indent + "if ((size%s & 0x7) == 0) pf0em=8;\n"%(free0Char)
  s += indent + "else if ((size%s & 0x3) == 0) pf0em=4;\n"%(free0Char)
  s += indent + "else if ((size%s & 0x1) == 0) pf0em=2;\n"%(free0Char)
  s += "\n"
  return s


# Generate check code for the Assert flags
# This is used in the benchmark client and the Tensile client
# note parms can be hard-coded ints (if checking for a specific solution)
# or strings (if the calling function is a generic launch function)
def writeSolutionAssertionChecks(asem, af0em, sep=" "):
  s = ""
  # some solutions have restrictions ("assertions") on the input dims that are used to optimize the kernel
  # ensure here that we don't violate any of those assumptions.
  # 'p' variables are derived from the current problem dimension, ie psem is the problem summation element multiple
  # 'a' variables are dereved from the assertion used to compile the kernel, ie asem is the assertion summation element multiple
  # ASEM is an assertion that the summation element is some integer multiple, range 1..8
  if asem>1:
    if s != "" : s += " &&%s" % sep
    s += "(psem >= %s)" % asem

  # AF0EM is an assertion that the free index element is some integer multiple, range 1..8
  if af0em>1:
    if s != "" : s += " &&%s" % sep
    s += "(pf0em >= %s)" % af0em
  return s

def writeSolutionAssertionChecksForSolution(solution):
    return writeSolutionAssertionChecks(
        solution["AssertSummationElementMultiple"],
        solution["AssertFree0ElementMultiple"])

################################################################################
# Searching Nested Lists / Dictionaries
# to see if keys exist and what their values are
################################################################################
# param name in structures?
def inListOfDictionaries(param, dictionaries):
  for dictionary in dictionaries:
    if param in dictionary:
      return True
  return False
def inListOfListOfDictionaries(param, dictionaries):
  for dictionaryList in dictionaries:
    if inListOfDictionaries(param, dictionaryList):
      return True
  return False
def inListOfLists(param, lists):
  for l in lists:
    if param in l:
      return True
  return False

# get param values from structures.
def hasParam( name, structure ):
  if isinstance(structure, list):
    for l in structure:
      if hasParam(name, l):
        return True
    return False
  elif isinstance(structure, dict):
    return name in structure
  else:
    return name == structure
    #printExit("structure %s is not list or dict" % structure)

def getParamValues( name, structure ):
  if isinstance(structure, list):
    for l in structure:
      param = getParamValues(name, l)
      if param != None:
        return param
    return None
  elif isinstance(structure, dict):
    if name in structure:
      return structure[name]
    else:
      return None
  else:
    printExit("structure %s is not list or dict" % structure)

################################################################################
# Print Debug
################################################################################
def print1(message):
  if globalParameters["PrintLevel"] >= 1:
    print message
    sys.stdout.flush()
def print2(message):
  if globalParameters["PrintLevel"] >= 2:
    print message
    sys.stdout.flush()

def printWarning(message):
  print "Tensile::WARNING: %s" % message
  sys.stdout.flush()
def printExit(message):
  print "Tensile::FATAL: %s" % message
  sys.stdout.flush()
  sys.exit(-1)

################################################################################
# Locate Executables
# rocm-smi, hcc, rocm_agent_enumerator
################################################################################
def isExe( filePath ):
  return os.path.isfile(filePath) and os.access(filePath, os.X_OK)
def locateExe( defaultPath, exeName ): # /opt/rocm/bin, hcc
  # look in path first
  for path in os.environ["PATH"].split(os.pathsep):
    exePath = os.path.join(path, exeName)
    if isExe(exePath):
      return exePath
  # look in default path second
  exePath = os.path.join(defaultPath, exeName)
  if isExe(exePath):
    return exePath
  return None

################################################################################
# Assign Global Parameters
# each global parameter has a default parameter, and the user
# can override them, those overridings happen here
################################################################################
def assignGlobalParameters( config ):
  global globalParameters

  # Minimum Required Version
  if "MinimumRequiredVersion" in config:
    if not versionIsCompatible(config["MinimumRequiredVersion"]):
      printExit("Benchmark.yaml file requires version=%s is not compatible with current Tensile version=%s" \
          % (config["MinimumRequiredVersion"], __version__) )

  # User-specified global parameters
  print2("GlobalParameters:")
  for key in globalParameters:
    defaultValue = globalParameters[key]
    if key in config:
      configValue = config[key]
      if configValue == defaultValue:
        print2(" %24s: %8s (same)" % (key, configValue))
      else:
        print2(" %24s: %8s (overriden)" % (key, configValue))
    else:
      print2(" %24s: %8s (unspecified)" % (key, defaultValue))

  # ROCm Agent Enumerator Path
  globalParameters["ROCmAgentEnumeratorPath"] = locateExe("/opt/rocm/bin", "rocm_agent_enumerator")
  globalParameters["AssemblerPath"] = locateExe("/opt/rocm/bin", "hcc")
  globalParameters["ROCmSMIPath"] = locateExe("/opt/rocm/bin", "rocm-smi")

  # read current gfx version
  if os.name != "nt" and globalParameters["CurrentISA"] == (0,0,0) and globalParameters["ROCmAgentEnumeratorPath"]:
    process = Popen([globalParameters["ROCmAgentEnumeratorPath"], "-t", "GPU"], stdout=PIPE)
    line = process.stdout.readline()
    while line != "":
      gfxIdx = line.find("gfx")
      if gfxIdx >= 0:
        major = int(line[gfxIdx+3:gfxIdx+4])
        minor = int(line[gfxIdx+4:gfxIdx+5])
        step  = int(line[gfxIdx+5:gfxIdx+6])
        if (major,minor,step) in globalParameters["SupportedISA"]:
          print1("# Detected local GPU with ISA: gfx%u%u%u"%(major, minor, step))
          globalParameters["CurrentISA"] = (major, minor, step)
        line = process.stdout.readline()
    if globalParameters["CurrentISA"] == (0,0,0):
      printWarning("Did not detect SupportedISA: %s; cannot benchmark assembly kernels." % globalParameters["SupportedISA"])
    if process.returncode:
      printWarning("%s exited with code %u" % (globalParameters["ROCmAgentEnumeratorPath"], process.returncode))

  # Determine assembler capabilities:
  # Try to assemble the new explicit co syntax:
  globalParameters["AsmCaps"] = {}
  for (v) in globalParameters["SupportedISA"]:
    globalParameters["AsmCaps"][v] = {}
    isaVersion = "gfx" + "".join(map(str,v))
    asmCmd = "%s -x assembler -target amdgcn-amdhsa -mcpu=%s -" \
               % (globalParameters["AssemblerPath"], isaVersion)
    globalParameters["AsmCaps"][v]["HasExplicitCO"] = \
            not os.system ("echo \"v_add_co_u32 v0,vcc,v0,v0\" \
                    | %s %s" % \
                    (asmCmd, "" if globalParameters["PrintLevel"] >=2 else "> /dev/null 2>&1"))
    globalParameters["AsmCaps"][v]["HasDirectToLds"] = \
            not os.system ("echo \"buffer_load_dword v40, v36, s[24:27], s28 offen offset:0 lds\" \
                           | %s %s" % \
                           (asmCmd, "" if globalParameters["PrintLevel"] >=2 else "> /dev/null 2>&1"))
    globalParameters["AsmCaps"][v]["HasAddLshl"] = \
            not os.system ("echo \"v_add_lshl_u32 v47, v36, v34, 0x2\" \
                           | %s %s" % \
                           (asmCmd, "" if globalParameters["PrintLevel"] >=2 else "> /dev/null 2>&1"))
    caps = ""
    for k in globalParameters["AsmCaps"][v]:
      caps += " %s=%u" % (k, globalParameters["AsmCaps"][v][k])

    print1 ("# Asm caps for %s:%s" % (isaVersion, caps))



  # For ubuntu platforms, call dpkg to grep the version of hcc.  This check is platform specific, and in the future
  # additional support for yum, dnf zypper may need to be added.  On these other platforms, the default version of
  # '0.0.0' will persist
  if platform.linux_distribution()[0] == "Ubuntu":
    process = Popen(["dpkg", "-l", "hcc"], stdout=PIPE)
    if process.returncode:
      printWarning("%s looking for package %s exited with code %u" % ('dpkg', 'hcc', process.returncode))

    line = process.stdout.readline()
    while line != "":
      packageIdx = line.find("hcc")
      if packageIdx >= 0:
        globalParameters["HccVersion"] = line.split()[2]
        break
      line = process.stdout.readline()

  for key in config:
    value = config[key]
    if key not in globalParameters:
      printWarning("Global parameter %s = %s unrecognised." % ( key, value ))
    globalParameters[key] = value



################################################################################
# Assign Parameters
# populate dst with src[key] else give it the default/backup value
################################################################################
def assignParameterWithDefault(destinationDictionary, key, sourceDictionary, \
    defaultDictionary):
  if key in sourceDictionary:
    destinationDictionary[key] = sourceDictionary[key]
  else:
    destinationDictionary[key] = defaultDictionary[key]

# populate dst with src[key] else abort since it's required
def assignParameterRequired(destinationDictionary, key, sourceDictionary):
  if key in sourceDictionary:
    destinationDictionary[key] = sourceDictionary[key]
  else:
    printExit("Parameter \"%s\" must be defined in dictionary %s" % (key, sourceDictionary) )


################################################################################
# Push / Pop Working Path
# store a WorkingPath where to write files (like benchmark files)
################################################################################
def pushWorkingPath( foldername ):
  # Warning: this is not thread-safe, modifies the global WorkingPath!
  globalParameters["WorkingPath"] = \
      os.path.join(globalParameters["WorkingPath"], foldername )
  ensurePath( globalParameters["WorkingPath"] )
def popWorkingPath():
  # Warning: this is not thread-safe, modifies the global WorkingPath!
  globalParameters["WorkingPath"] = \
      os.path.split(globalParameters["WorkingPath"])[0]
def ensurePath( path ):
  if not os.path.exists(path):
    os.makedirs(path)
  return path


################################################################################
# Is query version compatible with current version
# a yaml file is compatible with tensile if
# tensile.major == yaml.major and tensile.minor.step > yaml.minor.step
################################################################################
def versionIsCompatible(queryVersionString):
  (qMajor, qMinor, qStep) = queryVersionString.split(".")
  (tMajor, tMinor, tStep) = __version__.split(".")

  # major version must match exactly
  if qMajor != tMajor:
    return False

  # minor.patch version must be >=
  if qMinor > tMinor:
    return False
  if qMinor == tMinor:
    if qStep > tStep:
      return False
  return True

################################################################################
# Progress Bar Printing
# prints "||||" up to width
################################################################################
class ProgressBar:
  def __init__(self, maxValue, width=80):
    self.char = '|'
    self.maxValue = maxValue
    self.width = width
    self.maxTicks = self.width - 7


    self.priorValue = 0
    self.fraction = 0
    self.numTicks = 0
    self.createTime = time.time()

  def increment(self, value=1):
    self.update(self.priorValue+value)

  def update(self, value):
    currentFraction = 1.0 * value / self.maxValue
    currentNumTicks = int(currentFraction * self.maxTicks)
    if currentNumTicks > self.numTicks:
      self.numTicks = currentNumTicks
      self.fraction = currentFraction
      self.printStatus()
    self.priorValue = value

  def printStatus(self):
    sys.stdout.write("\r")
    sys.stdout.write("[%-*s] %3d%%" \
        % (self.maxTicks, self.char*self.numTicks, self.fraction*100) )
    if self.numTicks == self.maxTicks:
      stopTime = time.time()
      sys.stdout.write(" (%-.1f secs elapsed)\n"%(stopTime-self.createTime))
    sys.stdout.flush()

# Append copyrights to all files generated by tensile since they belong to Tensile intellectual property
CMakeHeader = """################################################################################
# Copyright (C) 2016 Advanced Micro Devices, Inc. All rights reserved.
#
# Permission is hereby granted, free of charge, to any person obtaining a copy
# of this software and associated documentation files (the "Software"), to deal
# in the Software without restriction, including without limitation the rights
# to use, copy, modify, merge, publish, distribute, sublicense, and/or sell cop-
# ies of the Software, and to permit persons to whom the Software is furnished
# to do so, subject to the following conditions:
#
# The above copyright notice and this permission notice shall be included in all
# copies or substantial portions of the Software.
#
# THE SOFTWARE IS PROVIDED "AS IS", WITHOUT WARRANTY OF ANY KIND, EXPRESS OR IM-
# PLIED, INCLUDING BUT NOT LIMITED TO THE WARRANTIES OF MERCHANTABILITY, FITNESS
# FOR A PARTICULAR PURPOSE AND NONINFRINGEMENT. IN NO EVENT SHALL THE AUTHORS OR
# COPYRIGHT HOLDERS BE LIABLE FOR ANY CLAIM, DAMAGES OR OTHER LIABILITY, WHETHER
# IN AN ACTION OF CONTRACT, TORT OR OTHERWISE, ARISING FROM, OUT OF OR IN CONNE-
# CTION WITH THE SOFTWARE OR THE USE OR OTHER DEALINGS IN THE SOFTWARE.
################################################################################

###################################################
# This file was generated by Tensile:             #
# https://github.com/ROCmSoftwarePlatform/Tensile #
###################################################


"""

CHeader = """/*******************************************************************************
* Copyright (C) 2016 Advanced Micro Devices, Inc. All rights reserved.
*
* Permission is hereby granted, free of charge, to any person obtaining a copy
* of this software and associated documentation files (the "Software"), to deal
* in the Software without restriction, including without limitation the rights
* to use, copy, modify, merge, publish, distribute, sublicense, and/or sell cop-
* ies of the Software, and to permit persons to whom the Software is furnished
* to do so, subject to the following conditions:
*
* The above copyright notice and this permission notice shall be included in all
* copies or substantial portions of the Software.
*
* THE SOFTWARE IS PROVIDED "AS IS", WITHOUT WARRANTY OF ANY KIND, EXPRESS OR IM-
* PLIED, INCLUDING BUT NOT LIMITED TO THE WARRANTIES OF MERCHANTABILITY, FITNESS
* FOR A PARTICULAR PURPOSE AND NONINFRINGEMENT. IN NO EVENT SHALL THE AUTHORS OR
* COPYRIGHT HOLDERS BE LIABLE FOR ANY CLAIM, DAMAGES OR OTHER LIABILITY, WHETHER
* IN AN ACTION OF CONTRACT, TORT OR OTHERWISE, ARISING FROM, OUT OF OR IN CONNE-
* CTION WITH THE SOFTWARE OR THE USE OR OTHER DEALINGS IN THE SOFTWARE.
*******************************************************************************/

/**************************************************
* This file was generated by Tensile:             *
* https://github.com/ROCmSoftwarePlatform/Tensile *
**************************************************/


"""

HR = "################################################################################"<|MERGE_RESOLUTION|>--- conflicted
+++ resolved
@@ -110,13 +110,8 @@
 globalParameters["MaxLDS"] = 65536                # max LDS a kernel should attempt to use
 globalParameters["MaxDepthU"] = 256               # max DepthU value to allow
 globalParameters["ShortNames"] = False            # on windows kernel names can get too long; =True will convert solution/kernel names to serial ids
-<<<<<<< HEAD
-globalParameters["MergeFiles"] = True             # F=store every solution and kernel in sepperate file; T=store all solutions in single file
+globalParameters["MergeFiles"] = True             # F=store every solution and kernel in separate file; T=store all solutions in single file
 globalParameters["SupportedISA"] = [(8,0,3), (9,0,0), (9,0,6)]             # assembly kernels writer supports these architectures
-=======
-globalParameters["MergeFiles"] = True             # F=store every solution and kernel in separate file; T=store all solutions in single file
-globalParameters["SupportedISA"] = [(8,0,3), (9,0,0)]             # assembly kernels writer supports these architectures
->>>>>>> 4ad397f5
 globalParameters["BenchmarkProblemsPath"] = "1_BenchmarkProblems" # subdirectory for benchmarking phases
 globalParameters["BenchmarkDataPath"] = "2_BenchmarkData"         # subdirectory for storing final benchmarking data
 globalParameters["LibraryLogicPath"] = "3_LibraryLogic"           # subdirectory for library logic produced by analysis
