--- conflicted
+++ resolved
@@ -102,13 +102,6 @@
         rv.bDims = len(d['IndexAssignmentsB'])
         rv.cDims = d['NumIndicesC']
         rv.dDims = rv.cDims
-<<<<<<< HEAD
-
-        assert d['DataType'] == 0
-        if 'DestDataType' in d:
-            assert d['DestDataType'] == 0
-=======
->>>>>>> 51b1777e
         
         try:
             assert d['DataType'] == 0
